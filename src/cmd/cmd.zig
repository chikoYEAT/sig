const std = @import("std");
const base58 = @import("base58-zig");
const cli = @import("zig-cli");
const network = @import("zig-network");
const helpers = @import("helpers.zig");
const sig = @import("../lib.zig");
const config = @import("config.zig");

const Allocator = std.mem.Allocator;
const Atomic = std.atomic.Value;
const KeyPair = std.crypto.sign.Ed25519.KeyPair;
const AccountsDB = sig.accounts_db.AccountsDB;
const AllSnapshotFields = sig.accounts_db.AllSnapshotFields;
const Bank = sig.accounts_db.Bank;
const ContactInfo = sig.gossip.ContactInfo;
const GenesisConfig = sig.accounts_db.GenesisConfig;
const GossipService = sig.gossip.GossipService;
const IpAddr = sig.net.IpAddr;
const Level = sig.trace.Level;
const Logger = sig.trace.Logger;
const Pubkey = sig.core.Pubkey;
const ShredCollectorDependencies = sig.shred_collector.ShredCollectorDependencies;
const SingleEpochLeaderSchedule = sig.core.leader_schedule.SingleEpochLeaderSchedule;
const SnapshotFieldsAndPaths = sig.accounts_db.SnapshotFieldsAndPaths;
const SnapshotFiles = sig.accounts_db.SnapshotFiles;
const SocketAddr = sig.net.SocketAddr;
const StatusCache = sig.accounts_db.StatusCache;

const downloadSnapshotsFromGossip = sig.accounts_db.downloadSnapshotsFromGossip;
const enumFromName = sig.utils.types.enumFromName;
const getOrInitIdentity = helpers.getOrInitIdentity;
const globalRegistry = sig.prometheus.globalRegistry;
const getWallclockMs = sig.gossip.getWallclockMs;
const leaderScheduleFromBank = sig.core.leader_schedule.leaderScheduleFromBank;
const parallelUnpackZstdTarBall = sig.accounts_db.parallelUnpackZstdTarBall;
const parseLeaderSchedule = sig.core.leader_schedule.parseLeaderSchedule;
const requestIpEcho = sig.net.requestIpEcho;
const servePrometheus = sig.prometheus.servePrometheus;
const writeLeaderSchedule = sig.core.leader_schedule.writeLeaderSchedule;

const SocketTag = sig.gossip.SocketTag;

// TODO: use better allocator, unless GPA becomes more performant.

var gpa = std.heap.GeneralPurposeAllocator(.{}){};
const gpa_allocator = gpa.allocator();

var gossip_value_gpa: std.heap.GeneralPurposeAllocator(.{}) = .{};
const gossip_value_gpa_allocator = gossip_value_gpa.allocator();

const base58Encoder = base58.Encoder.init(.{});

const gossip_host = struct {
    // TODO: support domain names and ipv6 addresses
    var option = cli.Option{
        .long_name = "gossip-host",
        .help = "IPv4 address for the validator to advertise in gossip - default: get from --entrypoint, fallback to 127.0.0.1",
        .value_ref = cli.mkRef(&config.current.gossip.host),
        .required = false,
        .value_name = "Gossip Host",
    };

    fn get() !?IpAddr {
        if (config.current.gossip.host) |str| {
            var buf: [15]u8 = undefined;
            @memcpy(buf[0..str.len], str);
            @memcpy(buf[str.len .. str.len + 2], ":0");
            const sa = try SocketAddr.parseIpv4(buf[0 .. str.len + 2]);
            return .{ .ipv4 = sa.V4.ip };
        }
        return null;
    }
};

var gossip_port_option = cli.Option{
    .long_name = "gossip-port",
    .help = "The port to run gossip listener - default: 8001",
    .short_alias = 'p',
    .value_ref = cli.mkRef(&config.current.gossip.port),
    .required = false,
    .value_name = "Gossip Port",
};

var repair_port_option = cli.Option{
    .long_name = "repair-port",
    .help = "The port to run shred repair listener - default: 8002",
    .value_ref = cli.mkRef(&config.current.shred_collector.repair_port),
    .required = false,
    .value_name = "Repair Port",
};

var turbine_recv_port_option = cli.Option{
    .long_name = "turbine-port",
    .help = "The port to run turbine shred listener (aka TVU port) - default: 8003",
    .value_ref = cli.mkRef(&config.current.shred_collector.turbine_recv_port),
    .required = false,
    .value_name = "Turbine Port",
};

var leader_schedule_option = cli.Option{
    .long_name = "leader-schedule",
    .help = "Set a file path to load the leader schedule. Use '--' to load from stdin",
    .value_ref = cli.mkRef(&config.current.leader_schedule_path),
    .required = false,
    .value_name = "Leader schedule source",
};

var test_repair_option = cli.Option{
    .long_name = "test-repair-for-slot",
    .help = "Set a slot here to repeatedly send repair requests for shreds from this slot. This is only intended for use during short-lived tests of the repair service. Do not set this during normal usage.",
    .value_ref = cli.mkRef(&config.current.shred_collector.start_slot),
    .required = false,
    .value_name = "slot number",
};

var gossip_entrypoints_option = cli.Option{
    .long_name = "entrypoint",
    .help = "gossip address of the entrypoint validators",
    .short_alias = 'e',
    .value_ref = cli.mkRef(&config.current.gossip.entrypoints),
    .required = false,
    .value_name = "Entrypoints",
};

var trusted_validators_option = cli.Option{
    .long_name = "trusted_validator",
    .help = "public key of a validator whose snapshot hash is trusted to be downloaded",
    .short_alias = 't',
    .value_ref = cli.mkRef(&config.current.gossip.trusted_validators),
    .required = false,
    .value_name = "Trusted Validator",
};

var gossip_spy_node_option = cli.Option{
    .long_name = "spy-node",
    .help = "run as a gossip spy node (minimize outgoing packets)",
    .value_ref = cli.mkRef(&config.current.gossip.spy_node),
    .required = false,
    .value_name = "Spy Node",
};

var gossip_dump_option = cli.Option{
    .long_name = "dump-gossip",
    .help = "periodically dump gossip table to csv files and logs",
    .value_ref = cli.mkRef(&config.current.gossip.dump),
    .required = false,
    .value_name = "Gossip Table Dump",
};

var log_level_option = cli.Option{
    .long_name = "log-level",
    .help = "The amount of detail to log (default = debug)",
    .short_alias = 'l',
    .value_ref = cli.mkRef(&config.current.log_level),
    .required = false,
    .value_name = "err|warn|info|debug",
};

var metrics_port_option = cli.Option{
    .long_name = "metrics-port",
    .help = "port to expose prometheus metrics via http - default: 12345",
    .short_alias = 'm',
    .value_ref = cli.mkRef(&config.current.metrics_port),
    .required = false,
    .value_name = "port_number",
};

// accounts-db options
var n_threads_snapshot_load_option = cli.Option{
    .long_name = "n-threads-snapshot-load",
    .help = "number of threads to load snapshots: - default: ncpus",
    .short_alias = 't',
    .value_ref = cli.mkRef(&config.current.accounts_db.num_threads_snapshot_load),
    .required = false,
    .value_name = "n_threads_snapshot_load",
};

var n_threads_snapshot_unpack_option = cli.Option{
    .long_name = "n-threads-snapshot-unpack",
    .help = "number of threads to unpack snapshots - default: ncpus * 2",
    .short_alias = 'u',
    .value_ref = cli.mkRef(&config.current.accounts_db.num_threads_snapshot_unpack),
    .required = false,
    .value_name = "n_threads_snapshot_unpack",
};

var force_unpack_snapshot_option = cli.Option{
    .long_name = "force-unpack-snapshot",
    .help = "force unpack snapshot even if it exists",
    .short_alias = 'f',
    .value_ref = cli.mkRef(&config.current.accounts_db.force_unpack_snapshot),
    .required = false,
    .value_name = "force_unpack_snapshot",
};

var use_disk_index_option = cli.Option{
    .long_name = "use-disk-index",
    .help = "use disk based index for accounts index",
    .value_ref = cli.mkRef(&config.current.accounts_db.use_disk_index),
    .required = false,
    .value_name = "use_disk_index",
};

var force_new_snapshot_download_option = cli.Option{
    .long_name = "force-new-snapshot-download",
    .help = "force download of new snapshot (usually to get a more up-to-date snapshot)",
    .value_ref = cli.mkRef(&config.current.accounts_db.force_new_snapshot_download),
    .required = false,
    .value_name = "force_new_snapshot_download",
};

var snapshot_dir_option = cli.Option{
    .long_name = "snapshot-dir",
    .help = "path to snapshot directory (where snapshots are downloaded and/or unpacked to/from) - default: test_data/",
    .short_alias = 's',
    .value_ref = cli.mkRef(&config.current.accounts_db.snapshot_dir),
    .required = false,
    .value_name = "snapshot_dir",
};

var min_snapshot_download_speed_mb_option = cli.Option{
    .long_name = "min-snapshot-download-speed",
    .help = "minimum download speed of full snapshots in megabytes per second - default: 20MB/s",
    .value_ref = cli.mkRef(&config.current.accounts_db.min_snapshot_download_speed_mbs),
    .required = false,
    .value_name = "min_snapshot_download_speed_mb",
};

var number_of_index_bins_option = cli.Option{
    .long_name = "number-of-index-bins",
    .help = "number of bins to shard the index pubkeys across",
    .value_ref = cli.mkRef(&config.current.accounts_db.number_of_index_bins),
    .required = false,
    .value_name = "number_of_index_bins",
};

var app = &cli.App{
    .version = "0.2.0",
    .author = "Syndica & Contributors",
    .command = .{
        .name = "sig",
        .description = .{
            .one_line = "Sig is a Solana client implementation written in Zig.\nThis is still a WIP, PRs welcome.",
            // .detailed = "",
        },
        .options = &.{ &log_level_option, &metrics_port_option },
        .target = .{
            .subcommands = &.{
                &cli.Command{
                    .name = "identity",
                    .description = .{
                        .one_line = "Get own identity",
                        .detailed =
                        \\Gets own identity (Pubkey) or creates one if doesn't exist.
                        \\
                        \\NOTE: Keypair is saved in $HOME/.sig/identity.key.
                        ,
                    },
                    .target = .{
                        .action = .{
                            .exec = identity,
                        },
                    },
                },
                &cli.Command{
                    .name = "gossip",
                    .description = .{
                        .one_line = "Run gossip client",
                        .detailed =
                        \\Start Solana gossip client on specified port.
                        ,
                    },
                    .options = &.{
                        &gossip_host.option,
                        &gossip_port_option,
                        &gossip_entrypoints_option,
                        &gossip_spy_node_option,
                        &gossip_dump_option,
                    },
                    .target = .{
                        .action = .{
                            .exec = gossip,
                        },
                    },
                },
                &cli.Command{
                    .name = "validator",
                    .description = .{
                        .one_line = "Run Solana validator",
                        .detailed =
                        \\Start a full Solana validator client.
                        ,
                    },
                    .options = &.{
                        // gossip
                        &gossip_host.option,
                        &gossip_port_option,
                        &gossip_entrypoints_option,
                        &gossip_spy_node_option,
                        &gossip_dump_option,
                        // repair
                        &turbine_recv_port_option,
                        &repair_port_option,
                        &test_repair_option,
                        // accounts-db
                        &snapshot_dir_option,
                        &use_disk_index_option,
                        &n_threads_snapshot_load_option,
                        &n_threads_snapshot_unpack_option,
                        &force_unpack_snapshot_option,
                        &min_snapshot_download_speed_mb_option,
                        &force_new_snapshot_download_option,
                        &trusted_validators_option,
                        // general
                        &leader_schedule_option,
                    },
                    .target = .{
                        .action = .{
                            .exec = validator,
                        },
                    },
                },
                &cli.Command{
                    .name = "download-snapshot",
                    .description = .{
                        .one_line = "Downloads a snapshot",
                        .detailed =
                        \\starts a gossip client and downloads a snapshot from peers
                        ,
                    },
                    .options = &.{
                        // where to download the snapshot
                        &snapshot_dir_option,
                        // download options
                        &trusted_validators_option,
                        &min_snapshot_download_speed_mb_option,
                        // gossip options
                        &gossip_host.option,
                        &gossip_port_option,
                        &gossip_entrypoints_option,
                    },
                    .target = .{
                        .action = .{
                            .exec = downloadSnapshot,
                        },
                    },
                },
                &cli.Command{
                    .name = "leader-schedule",
                    .description = .{
                        .one_line = "Prints the leader schedule from the snapshot",
                        .detailed =
                        \\- Starts gossip
                        \\- acquires a snapshot if necessary
                        \\- loads accounts db from the snapshot
                        \\- calculates the leader schedule from the snaphot
                        \\- prints the leader schedule in the same format as `solana leader-schedule`
                        \\- exits
                        ,
                    },
                    .options = &.{
                        // gossip
                        &gossip_host.option,
                        &gossip_port_option,
                        &gossip_entrypoints_option,
                        &gossip_spy_node_option,
                        &gossip_dump_option,
                        // accounts-db
                        &snapshot_dir_option,
                        &n_threads_snapshot_load_option,
                        &n_threads_snapshot_unpack_option,
                        &disk_index_path_option,
                        &force_unpack_snapshot_option,
                        &min_snapshot_download_speed_mb_option,
                        &force_new_snapshot_download_option,
                        &trusted_validators_option,
                        // general
                        &leader_schedule_option,
                    },
                    .target = .{
                        .action = .{
                            .exec = printLeaderSchedule,
                        },
                    },
                },
            },
        },
    },
};

/// entrypoint to print (and create if NONE) pubkey in ~/.sig/identity.key
fn identity() !void {
    var logger = Logger.init(gpa_allocator, try enumFromName(Level, config.current.log_level));
    defer logger.deinit();
    logger.spawn();

    const keypair = try getOrInitIdentity(gpa_allocator, logger);
    var pubkey: [50]u8 = undefined;
    const size = try base58Encoder.encode(&keypair.public_key.toBytes(), &pubkey);
    try std.io.getStdErr().writer().print("Identity: {s}\n", .{pubkey[0..size]});
}

/// entrypoint to run only gossip
fn gossip() !void {
    var app_base = try AppBase.init(gpa_allocator);

    var gossip_service, var gossip_manager = try startGossip(gpa_allocator, &app_base, &.{});
    defer gossip_service.deinit();
    defer gossip_manager.deinit();

    gossip_manager.join();
}

/// entrypoint to run a full solana validator
fn validator() !void {
    const allocator = gpa_allocator;
    var app_base = try AppBase.init(allocator);

    const repair_port: u16 = config.current.shred_collector.repair_port;
    const turbine_recv_port: u16 = config.current.shred_collector.repair_port;

<<<<<<< HEAD
    var gossip_service, var gossip_manager = try startGossip(allocator, &app_base, &.{
        .{ .tag = socket_tag.REPAIR, .port = repair_port },
        .{ .tag = socket_tag.TURBINE_RECV, .port = turbine_recv_port },
    });
=======
    // gossip
    var gossip_service = try initGossip(
        logger,
        my_keypair,
        &exit,
        entrypoints.items,
        ip_echo_data.shred_version, // TODO atomic owned at top level? or owned by gossip is good?
        ip_echo_data.ip,
        &.{
            .{ .tag = .repair, .port = repair_port },
            .{ .tag = .turbine_recv, .port = turbine_recv_port },
        },
    );
>>>>>>> a9795917
    defer gossip_service.deinit();
    defer gossip_manager.deinit();

    const snapshot = try loadSnapshot(allocator, app_base.logger, gossip_service, false);

    // leader schedule
    var leader_schedule = try getLeaderScheduleFromCli(allocator) orelse
        try leaderScheduleFromBank(allocator, &snapshot.bank);
    const leader_provider = leader_schedule.provider();

    // shred collector
    var shred_col_conf = config.current.shred_collector;
    shred_col_conf.start_slot = shred_col_conf.start_slot orelse snapshot.bank.bank_fields.slot;
    var rng = std.rand.DefaultPrng.init(@bitCast(std.time.timestamp()));
    var shred_collector = try sig.shred_collector.start(
        shred_col_conf,
        ShredCollectorDependencies{
            .allocator = allocator,
            .logger = app_base.logger,
            .random = rng.random(),
            .my_keypair = &app_base.my_keypair,
            .exit = &app_base.exit,
            .gossip_table_rw = &gossip_service.gossip_table_rw,
            .my_shred_version = &gossip_service.my_shred_version,
            .leader_schedule = leader_provider,
        },
    );
    defer shred_collector.deinit();

<<<<<<< HEAD
    gossip_manager.join();
    shred_collector.join();
}
=======
    // accounts db
    var snapshots = try getOrDownloadSnapshots(
        gpa_allocator,
        logger,
        &gossip_service,
    );
    defer snapshots.deinit(gpa_allocator);

    logger.infof("full snapshot: {s}", .{snapshots.full_path});
    if (snapshots.incremental_path) |inc_path| {
        logger.infof("incremental snapshot: {s}", .{inc_path});
    }

    // cli parsing
    const snapshot_dir_str = config.current.accounts_db.snapshot_dir;
    const n_cpus = @as(u32, @truncate(try std.Thread.getCpuCount()));
    var n_threads_snapshot_load: u32 = @intCast(config.current.accounts_db.num_threads_snapshot_load);
    if (n_threads_snapshot_load == 0) {
        n_threads_snapshot_load = n_cpus;
    }

    var accounts_db = try AccountsDB.init(
        gpa_allocator,
        logger,
        config.current.accounts_db,
    );
    defer accounts_db.deinit(false); // keep index files on disk

    const snapshot_fields = try accounts_db.loadWithDefaults(
        &snapshots,
        snapshot_dir_str,
        n_threads_snapshot_load,
        true, // validate too
    );
    const bank_fields = snapshot_fields.bank_fields;
>>>>>>> a9795917

/// entrypoint to print the leader schedule and then exit
fn printLeaderSchedule() !void {
    const allocator = gpa_allocator;
    var app_base = try AppBase.init(allocator);

    const leader_schedule = try getLeaderScheduleFromCli(allocator) orelse b: {
        var gossip_service, var gossip_manager = try startGossip(allocator, &app_base, &.{});
        defer gossip_service.deinit();
        defer gossip_manager.deinit();
        const snapshot = try loadSnapshot(allocator, app_base.logger, gossip_service, false);
        break :b try leaderScheduleFromBank(allocator, &snapshot.bank);
    };

    var stdout = std.io.bufferedWriter(std.io.getStdOut().writer());
    try writeLeaderSchedule(leader_schedule, stdout.writer());
    try stdout.flush();
}

fn getLeaderScheduleFromCli(allocator: Allocator) !?SingleEpochLeaderSchedule {
    return if (config.current.leader_schedule_path) |path|
        if (std.mem.eql(u8, "--", path))
            try parseLeaderSchedule(allocator, std.io.getStdIn().reader())
        else
            try parseLeaderSchedule(allocator, (try std.fs.cwd().openFile(path, .{})).reader())
    else
        null;
}

/// State that typically needs to be initialized at the start of the app,
/// and deinitialized only when the app exits.
const AppBase = struct {
    exit: std.atomic.Value(bool) = std.atomic.Value(bool).init(false),
    logger: Logger,
    metrics_thread: std.Thread,
    my_keypair: KeyPair,
    entrypoints: std.ArrayList(SocketAddr),
    shred_version: u16,
    my_ip: IpAddr,

    fn init(allocator: Allocator) !AppBase {
        var logger = try spawnLogger();
        errdefer logger.deinit();
        const metrics_thread = try spawnMetrics(logger);
        errdefer metrics_thread.detach();
        const my_keypair = try getOrInitIdentity(allocator, logger);
        const entrypoints = try getEntrypoints(logger);
        errdefer entrypoints.deinit();
        const ip_echo_data = try getMyDataFromIpEcho(logger, entrypoints.items);

        return .{
            .logger = logger,
            .metrics_thread = metrics_thread,
            .my_keypair = my_keypair,
            .entrypoints = entrypoints,
            .shred_version = ip_echo_data.shred_version,
            .my_ip = ip_echo_data.ip,
        };
    }

    pub fn deinit(self: @This()) void {
        self.exit.store(true, .unordered);
        self.entrypoints.deinit();
        self.metrics_thread.detach();
        self.logger.deinit();
    }
};

/// Initialize an instance of GossipService and configure with CLI arguments
fn initGossip(
    logger: Logger,
    my_keypair: KeyPair,
    exit: *Atomic(bool),
    entrypoints: []const SocketAddr,
    shred_version: u16,
    gossip_host_ip: IpAddr,
    sockets: []const struct { tag: SocketTag, port: u16 },
) !GossipService {
    const gossip_port: u16 = config.current.gossip.port;
    logger.infof("gossip host: {any}", .{gossip_host_ip});
    logger.infof("gossip port: {d}", .{gossip_port});

    // setup contact info
    const my_pubkey = Pubkey.fromPublicKey(&my_keypair.public_key);
    var contact_info = ContactInfo.init(gpa_allocator, my_pubkey, getWallclockMs(), 0);
    try contact_info.setSocket(.gossip, SocketAddr.init(gossip_host_ip, gossip_port));
    for (sockets) |s| try contact_info.setSocket(s.tag, SocketAddr.init(gossip_host_ip, s.port));
    contact_info.shred_version = shred_version;

    return try GossipService.init(
        gpa_allocator,
        gossip_value_gpa_allocator,
        contact_info,
        my_keypair,
        entrypoints,
        exit,
        logger,
    );
}

fn startGossip(
    allocator: Allocator,
    app_base: *AppBase,
    /// Extra sockets to publish in gossip, other than the gossip socket
    extra_sockets: []const struct { tag: u8, port: u16 },
) !struct { *GossipService, sig.utils.service_manager.ServiceManager } {
    const gossip_port = config.current.gossip.port;
    app_base.logger.infof("gossip host: {any}", .{app_base.my_ip});
    app_base.logger.infof("gossip port: {d}", .{gossip_port});

    // setup contact info
    const my_pubkey = Pubkey.fromPublicKey(&app_base.my_keypair.public_key);
    var contact_info = ContactInfo.init(allocator, my_pubkey, getWallclockMs(), 0);
    try contact_info.setSocket(socket_tag.GOSSIP, SocketAddr.init(app_base.my_ip, gossip_port));
    for (extra_sockets) |s| try contact_info.setSocket(s.tag, SocketAddr.init(app_base.my_ip, s.port));
    contact_info.shred_version = app_base.shred_version;

    var manager = sig.utils.service_manager.ServiceManager.init(
        allocator,
        app_base.logger,
        &app_base.exit,
        "gossip",
        .{},
        .{},
    );
    const service = try manager.arena().create(GossipService);
    service.* = try GossipService.init(
        gpa_allocator,
        gossip_value_gpa_allocator,
        contact_info,
        app_base.my_keypair, // TODO: consider security implication of passing keypair by value
        app_base.entrypoints.items,
        &app_base.exit,
        app_base.logger,
    );
    try manager.defers.deferCall(GossipService.deinit, .{service});

    try service.start(.{
        .spy_node = config.current.gossip.spy_node,
        .dump = config.current.gossip.dump,
    }, &manager);

    return .{ service, manager };
}

fn runGossipWithConfigValues(gossip_service: *GossipService) !void {
    const gossip_config = config.current.gossip;
    return gossip_service.run(.{
        .spy_node = gossip_config.spy_node,
        .dump = gossip_config.dump,
    });
}

/// determine our shred version and ip. in the solana-labs client, the shred version
/// comes from the snapshot, and ip echo is only used to validate it.
fn getMyDataFromIpEcho(
    logger: Logger,
    entrypoints: []SocketAddr,
) !struct { shred_version: u16, ip: IpAddr } {
    var my_ip_from_entrypoint: ?IpAddr = null;
    const my_shred_version = loop: for (entrypoints) |entrypoint| {
        if (requestIpEcho(gpa_allocator, entrypoint.toAddress(), .{})) |response| {
            if (my_ip_from_entrypoint == null) my_ip_from_entrypoint = response.address;
            if (response.shred_version) |shred_version| {
                var addr_str = entrypoint.toString();
                logger.infof(
                    "shred version: {} - from entrypoint ip echo: {s}",
                    .{ shred_version.value, addr_str[0][0..addr_str[1]] },
                );
                break shred_version.value;
            }
        } else |_| {}
    } else {
        logger.warn("could not get a shred version from an entrypoint");
        break :loop 0;
    };
    const my_ip = try gossip_host.get() orelse my_ip_from_entrypoint orelse IpAddr.newIpv4(127, 0, 0, 1);
    logger.infof("my ip: {}", .{my_ip});
    return .{
        .shred_version = my_shred_version,
        .ip = my_ip,
    };
}

fn getEntrypoints(logger: Logger) !std.ArrayList(SocketAddr) {
    var entrypoints = std.ArrayList(SocketAddr).init(gpa_allocator);
    errdefer entrypoints.deinit();

    const EntrypointSet = std.AutoArrayHashMap(SocketAddr, void);
    var entrypoint_set = EntrypointSet.init(gpa_allocator);
    defer entrypoint_set.deinit();

    try entrypoint_set.ensureTotalCapacity(config.current.gossip.entrypoints.len);
    try entrypoints.ensureTotalCapacityPrecise(config.current.gossip.entrypoints.len);

    for (config.current.gossip.entrypoints) |entrypoint| {
        const socket_addr = SocketAddr.parse(entrypoint) catch brk: {
            const domain_port_sep = std.mem.indexOfScalar(u8, entrypoint, ':') orelse {
                logger.field("entrypoint", entrypoint).err("entrypoint port missing");
                return error.EntrypointPortMissing;
            };
            const domain_str = entrypoint[0..domain_port_sep];
            if (domain_str.len == 0) {
                logger.errf("'{s}': entrypoint domain not valid", .{entrypoint});
                return error.EntrypointDomainNotValid;
            }
            // parse port from string
            const port = std.fmt.parseInt(u16, entrypoint[domain_port_sep + 1 ..], 10) catch {
                logger.errf("'{s}': entrypoint port not valid", .{entrypoint});
                return error.EntrypointPortNotValid;
            };

            // get dns address lists
            const addr_list = try std.net.getAddressList(gpa_allocator, domain_str, port);
            defer addr_list.deinit();

            if (addr_list.addrs.len == 0) {
                logger.errf("'{s}': entrypoint resolve dns failed (no records found)", .{entrypoint});
                return error.EntrypointDnsResolutionFailure;
            }

            // use first A record address
            const ipv4_addr = addr_list.addrs[0];

            const socket_addr = SocketAddr.fromIpV4Address(ipv4_addr);
            std.debug.assert(socket_addr.port() == port);
            break :brk socket_addr;
        };

        const gop = entrypoint_set.getOrPutAssumeCapacity(socket_addr);
        if (!gop.found_existing) {
            entrypoints.appendAssumeCapacity(socket_addr);
        }
    }

    // log entrypoints
    logger.infof("entrypoints: {any}", .{entrypoints.items});

    return entrypoints;
}

/// Initializes the global registry. Returns error if registry was already initialized.
/// Spawns a thread to serve the metrics over http on the CLI configured port.
fn spawnMetrics(logger: Logger) !std.Thread {
    const metrics_port: u16 = config.current.metrics_port;
    logger.infof("metrics port: {d}", .{metrics_port});
    const registry = globalRegistry();
    return try std.Thread.spawn(.{}, servePrometheus, .{ gpa_allocator, registry, metrics_port });
}

fn spawnLogger() !Logger {
    var logger = Logger.init(gpa_allocator, try enumFromName(Level, config.current.log_level));
    logger.spawn();
    return logger;
}

const LoadedSnapshot = struct {
    allocator: Allocator,
    accounts_db: AccountsDB,
    snapshots: SnapshotFieldsAndPaths,
    snapshot_fields: sig.accounts_db.SnapshotFields,
    /// contains pointers to `accounts_db` and `snapshot_fields`
    bank: Bank,
    genesis_config: GenesisConfig,

    pub fn deinit(self: *@This()) void {
        self.genesis_config.deinit(self.allocator);
        self.snapshot_fields.deinit(self.allocator);
        self.accounts_db.deinit();
        self.snapshots.deinit(self.allocator);
        self.allocator.destroy(self);
    }
};

fn loadSnapshot(
    allocator: Allocator,
    logger: Logger,
    gossip_service: *GossipService,
    validate_genesis: bool,
) !*LoadedSnapshot {
    const output = try allocator.create(LoadedSnapshot);
    var snapshots = try getOrDownloadSnapshots(
        allocator,
        logger,
        gossip_service,
    );

    logger.infof("full snapshot: {s}", .{snapshots.full_path});
    if (snapshots.incremental_path) |inc_path| {
        logger.infof("incremental snapshot: {s}", .{inc_path});
    }

    // cli parsing
    const snapshot_dir_str = config.current.accounts_db.snapshot_dir;
    const n_cpus = @as(u32, @truncate(try std.Thread.getCpuCount()));
    var n_threads_snapshot_load: u32 = @intCast(config.current.accounts_db.num_threads_snapshot_load);
    if (n_threads_snapshot_load == 0) {
        n_threads_snapshot_load = n_cpus;
    }

    output.accounts_db = try AccountsDB.init(
        allocator,
        logger,
        AccountsDBConfig{
            .disk_index_path = config.current.accounts_db.disk_index_path,
            .storage_cache_size = @intCast(config.current.accounts_db.storage_cache_size),
            .number_of_index_bins = @intCast(config.current.accounts_db.num_account_index_bins),
        },
    );

    output.snapshot_fields = try output.accounts_db.loadWithDefaults(
        &snapshots,
        snapshot_dir_str,
        n_threads_snapshot_load,
        true, // validate too
    );

    const bank_fields = &output.snapshot_fields.bank_fields;

    // this should exist before we start to unpack
    logger.infof("reading genesis...", .{});
    output.genesis_config = readGenesisConfig(allocator, snapshot_dir_str) catch |err| {
        if (err == error.GenesisNotFound) {
            logger.errf("genesis.bin not found - expecting {s}/genesis.bin to exist", .{snapshot_dir_str});
        }
        return err;
    };

    logger.infof("validating bank...", .{});
    output.bank = Bank.init(&output.accounts_db, bank_fields);
    Bank.validateBankFields(output.bank.bank_fields, &output.genesis_config) catch |e| switch (e) {
        // TODO: remove when genesis validation works on all clusters
        error.BankAndGenesisMismatch => if (validate_genesis) {
            return e;
        } else {
            logger.err("Bank failed genesis validation.");
        },
        else => return e,
    };

    // validate the status cache
    logger.infof("validating status cache...", .{});
    var status_cache = readStatusCache(allocator, snapshot_dir_str) catch |err| {
        if (err == error.StatusCacheNotFound) {
            logger.errf("status-cache.bin not found - expecting {s}/snapshots/status-cache to exist", .{snapshot_dir_str});
        }
        return err;
    };
    defer status_cache.deinit();

    var slot_history = try output.accounts_db.getSlotHistory();
    defer slot_history.deinit(output.accounts_db.allocator);
    try status_cache.validate(allocator, bank_fields.slot, &slot_history);

    logger.infof("accounts-db setup done...", .{});

    return output;
}

/// load genesis config with default filenames
fn readGenesisConfig(allocator: Allocator, snapshot_dir: []const u8) !GenesisConfig {
    const genesis_path = try std.fmt.allocPrint(
        allocator,
        "{s}/genesis.bin",
        .{snapshot_dir},
    );
    defer allocator.free(genesis_path);

    std.fs.cwd().access(genesis_path, .{}) catch {
        return error.GenesisNotFound;
    };

    const genesis_config = try GenesisConfig.init(allocator, genesis_path);
    return genesis_config;
}

fn readStatusCache(allocator: Allocator, snapshot_dir: []const u8) !StatusCache {
    const status_cache_path = try std.fmt.allocPrint(
        gpa_allocator,
        "{s}/{s}",
        .{ snapshot_dir, "snapshots/status_cache" },
    );
    defer allocator.free(status_cache_path);

    std.fs.cwd().access(status_cache_path, .{}) catch {
        return error.StatusCacheNotFound;
    };

    const status_cache = try StatusCache.init(allocator, status_cache_path);
    return status_cache;
}

/// entrypoint to download snapshot
fn downloadSnapshot() !void {
    var logger = try spawnLogger();
    defer logger.deinit();

    var exit = std.atomic.Value(bool).init(false);
    const my_keypair = try getOrInitIdentity(gpa_allocator, logger);
    const entrypoints = try getEntrypoints(logger);
    defer entrypoints.deinit();

    const my_data = try getMyDataFromIpEcho(logger, entrypoints.items);

    var gossip_service = try initGossip(
        .noop,
        my_keypair,
        &exit,
        entrypoints.items,
        my_data.shred_version,
        my_data.ip,
        &.{},
    );
    defer gossip_service.deinit();
    const handle = try std.Thread.spawn(.{}, runGossipWithConfigValues, .{&gossip_service});
    handle.detach();

    const trusted_validators = try getTrustedValidators(gpa_allocator);
    defer if (trusted_validators) |*tvs| tvs.deinit();

    const snapshot_dir_str = config.current.accounts_db.snapshot_dir;
    const min_mb_per_sec = config.current.accounts_db.min_snapshot_download_speed_mbs;
    try downloadSnapshotsFromGossip(
        gpa_allocator,
        logger,
        if (trusted_validators) |trusted| trusted.items else null,
        &gossip_service,
        snapshot_dir_str,
        @intCast(min_mb_per_sec),
    );
}

fn getTrustedValidators(allocator: Allocator) !?std.ArrayList(Pubkey) {
    var trusted_validators: ?std.ArrayList(Pubkey) = null;
    if (config.current.gossip.trusted_validators.len > 0) {
        trusted_validators = try std.ArrayList(Pubkey).initCapacity(
            allocator,
            config.current.gossip.trusted_validators.len,
        );
        for (config.current.gossip.trusted_validators) |trusted_validator_str| {
            trusted_validators.?.appendAssumeCapacity(
                try Pubkey.fromString(trusted_validator_str),
            );
        }
    }

    return trusted_validators;
}

fn getOrDownloadSnapshots(
    allocator: Allocator,
    logger: Logger,
    gossip_service: ?*GossipService,
) !SnapshotFieldsAndPaths {
    // arg parsing
    const snapshot_dir_str = config.current.accounts_db.snapshot_dir;
    const force_unpack_snapshot = config.current.accounts_db.force_unpack_snapshot;
    const force_new_snapshot_download = config.current.accounts_db.force_new_snapshot_download;

    const n_cpus = @as(u32, @truncate(try std.Thread.getCpuCount()));
    var n_threads_snapshot_unpack: u32 = @intCast(config.current.accounts_db.num_threads_snapshot_unpack);
    if (n_threads_snapshot_unpack == 0) {
        n_threads_snapshot_unpack = n_cpus * 2;
    }

    // if this exists, we wont look for a .tar.zstd
    const accounts_path = try std.fmt.allocPrint(
        allocator,
        "{s}/accounts/",
        .{snapshot_dir_str},
    );
    defer allocator.free(accounts_path);

    const maybe_snapshot_files: ?SnapshotFiles = blk: {
        if (force_new_snapshot_download) {
            break :blk null;
        }

        break :blk SnapshotFiles.find(allocator, snapshot_dir_str) catch |err| {
            // if we cant find the full snapshot, we try to download it
            if (err == error.NoFullSnapshotFileInfoFound) {
                break :blk null;
            } else {
                return err;
            }
        };
    };

    var snapshot_files = maybe_snapshot_files orelse blk: {
        const trusted_validators = try getTrustedValidators(gpa_allocator);
        defer if (trusted_validators) |*tvs| tvs.deinit();

        const min_mb_per_sec = config.current.accounts_db.min_snapshot_download_speed_mbs;
        try downloadSnapshotsFromGossip(
            allocator,
            logger,
            if (trusted_validators) |trusted| trusted.items else null,
            gossip_service orelse return error.SnapshotsNotFoundAndNoGossipService,
            snapshot_dir_str,
            @intCast(min_mb_per_sec),
        );
        break :blk try SnapshotFiles.find(allocator, snapshot_dir_str);
    };
    defer snapshot_files.deinit(allocator);

    if (snapshot_files.incremental_snapshot == null) {
        logger.infof("no incremental snapshot found", .{});
    }

    var accounts_path_exists = true;
    std.fs.cwd().access(accounts_path, .{}) catch {
        accounts_path_exists = false;
    };
    const should_unpack_snapshot = !accounts_path_exists or force_unpack_snapshot;

    var timer = try std.time.Timer.start();
    if (should_unpack_snapshot) {
        logger.infof("unpacking snapshots...", .{});
        // if accounts/ doesnt exist then we unpack the found snapshots
        var snapshot_dir = try std.fs.cwd().openDir(snapshot_dir_str, .{ .iterate = true });
        defer snapshot_dir.close();

        // TODO: delete old accounts/ dir if it exists
        timer.reset();
        logger.infof("unpacking {s}...", .{snapshot_files.full_snapshot.filename});
        try parallelUnpackZstdTarBall(
            allocator,
            logger,
            snapshot_files.full_snapshot.filename,
            snapshot_dir,
            n_threads_snapshot_unpack,
            true,
        );
        logger.infof("unpacked snapshot in {s}", .{std.fmt.fmtDuration(timer.read())});

        // TODO: can probs do this in parallel with full snapshot
        if (snapshot_files.incremental_snapshot) |incremental_snapshot| {
            timer.reset();
            logger.infof("unpacking {s}...", .{incremental_snapshot.filename});
            try parallelUnpackZstdTarBall(
                allocator,
                logger,
                incremental_snapshot.filename,
                snapshot_dir,
                n_threads_snapshot_unpack,
                false,
            );
            logger.infof("unpacked snapshot in {s}", .{std.fmt.fmtDuration(timer.read())});
        }
    } else {
        logger.infof("not unpacking snapshot...", .{});
    }

    timer.reset();
    logger.infof("reading snapshot metadata...", .{});
    const snapshots = try AllSnapshotFields.fromFiles(allocator, snapshot_dir_str, snapshot_files);
    logger.infof("read snapshot metdata in {s}", .{std.fmt.fmtDuration(timer.read())});

    return snapshots;
}

pub fn run() !void {
    return cli.run(app, gpa_allocator);
}<|MERGE_RESOLUTION|>--- conflicted
+++ resolved
@@ -367,9 +367,9 @@
                         &gossip_dump_option,
                         // accounts-db
                         &snapshot_dir_option,
+                        &use_disk_index_option,
                         &n_threads_snapshot_load_option,
                         &n_threads_snapshot_unpack_option,
-                        &disk_index_path_option,
                         &force_unpack_snapshot_option,
                         &min_snapshot_download_speed_mb_option,
                         &force_new_snapshot_download_option,
@@ -419,26 +419,10 @@
     const repair_port: u16 = config.current.shred_collector.repair_port;
     const turbine_recv_port: u16 = config.current.shred_collector.repair_port;
 
-<<<<<<< HEAD
     var gossip_service, var gossip_manager = try startGossip(allocator, &app_base, &.{
-        .{ .tag = socket_tag.REPAIR, .port = repair_port },
-        .{ .tag = socket_tag.TURBINE_RECV, .port = turbine_recv_port },
+        .{ .tag = .repair, .port = repair_port },
+        .{ .tag = .turbine_recv, .port = turbine_recv_port },
     });
-=======
-    // gossip
-    var gossip_service = try initGossip(
-        logger,
-        my_keypair,
-        &exit,
-        entrypoints.items,
-        ip_echo_data.shred_version, // TODO atomic owned at top level? or owned by gossip is good?
-        ip_echo_data.ip,
-        &.{
-            .{ .tag = .repair, .port = repair_port },
-            .{ .tag = .turbine_recv, .port = turbine_recv_port },
-        },
-    );
->>>>>>> a9795917
     defer gossip_service.deinit();
     defer gossip_manager.deinit();
 
@@ -468,47 +452,9 @@
     );
     defer shred_collector.deinit();
 
-<<<<<<< HEAD
     gossip_manager.join();
     shred_collector.join();
 }
-=======
-    // accounts db
-    var snapshots = try getOrDownloadSnapshots(
-        gpa_allocator,
-        logger,
-        &gossip_service,
-    );
-    defer snapshots.deinit(gpa_allocator);
-
-    logger.infof("full snapshot: {s}", .{snapshots.full_path});
-    if (snapshots.incremental_path) |inc_path| {
-        logger.infof("incremental snapshot: {s}", .{inc_path});
-    }
-
-    // cli parsing
-    const snapshot_dir_str = config.current.accounts_db.snapshot_dir;
-    const n_cpus = @as(u32, @truncate(try std.Thread.getCpuCount()));
-    var n_threads_snapshot_load: u32 = @intCast(config.current.accounts_db.num_threads_snapshot_load);
-    if (n_threads_snapshot_load == 0) {
-        n_threads_snapshot_load = n_cpus;
-    }
-
-    var accounts_db = try AccountsDB.init(
-        gpa_allocator,
-        logger,
-        config.current.accounts_db,
-    );
-    defer accounts_db.deinit(false); // keep index files on disk
-
-    const snapshot_fields = try accounts_db.loadWithDefaults(
-        &snapshots,
-        snapshot_dir_str,
-        n_threads_snapshot_load,
-        true, // validate too
-    );
-    const bank_fields = snapshot_fields.bank_fields;
->>>>>>> a9795917
 
 /// entrypoint to print the leader schedule and then exit
 fn printLeaderSchedule() !void {
@@ -613,7 +559,7 @@
     allocator: Allocator,
     app_base: *AppBase,
     /// Extra sockets to publish in gossip, other than the gossip socket
-    extra_sockets: []const struct { tag: u8, port: u16 },
+    extra_sockets: []const struct { tag: SocketTag, port: u16 },
 ) !struct { *GossipService, sig.utils.service_manager.ServiceManager } {
     const gossip_port = config.current.gossip.port;
     app_base.logger.infof("gossip host: {any}", .{app_base.my_ip});
@@ -622,7 +568,7 @@
     // setup contact info
     const my_pubkey = Pubkey.fromPublicKey(&app_base.my_keypair.public_key);
     var contact_info = ContactInfo.init(allocator, my_pubkey, getWallclockMs(), 0);
-    try contact_info.setSocket(socket_tag.GOSSIP, SocketAddr.init(app_base.my_ip, gossip_port));
+    try contact_info.setSocket(.gossip, SocketAddr.init(app_base.my_ip, gossip_port));
     for (extra_sockets) |s| try contact_info.setSocket(s.tag, SocketAddr.init(app_base.my_ip, s.port));
     contact_info.shred_version = app_base.shred_version;
 
@@ -779,6 +725,7 @@
         self.snapshot_fields.deinit(self.allocator);
         self.accounts_db.deinit();
         self.snapshots.deinit(self.allocator);
+        self.accounts_db.deinit(false); // keep index files on disk
         self.allocator.destroy(self);
     }
 };
@@ -812,11 +759,7 @@
     output.accounts_db = try AccountsDB.init(
         allocator,
         logger,
-        AccountsDBConfig{
-            .disk_index_path = config.current.accounts_db.disk_index_path,
-            .storage_cache_size = @intCast(config.current.accounts_db.storage_cache_size),
-            .number_of_index_bins = @intCast(config.current.accounts_db.num_account_index_bins),
-        },
+        config.current.accounts_db,
     );
 
     output.snapshot_fields = try output.accounts_db.loadWithDefaults(
