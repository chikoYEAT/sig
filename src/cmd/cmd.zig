const std = @import("std");
const cli = @import("zig-cli");
const base58 = @import("base58-zig");
const enumFromName = @import("../utils/types.zig").enumFromName;
const getOrInitIdentity = @import("./helpers.zig").getOrInitIdentity;
const LegacyContactInfo = @import("../gossip/crds.zig").LegacyContactInfo;
const Logger = @import("../trace/log.zig").Logger;
const Level = @import("../trace/level.zig").Level;
const io = std.io;
const Pubkey = @import("../core/pubkey.zig").Pubkey;
const SocketAddr = @import("../net/net.zig").SocketAddr;
const GossipService = @import("../gossip/gossip_service.zig").GossipService;
const servePrometheus = @import("../prometheus/http.zig").servePrometheus;
const global_registry = @import("../prometheus/registry.zig").global_registry;
const Registry = @import("../prometheus/registry.zig").Registry;

var gpa = std.heap.GeneralPurposeAllocator(.{}){};
const gpa_allocator = gpa.allocator();
const base58Encoder = base58.Encoder.init(.{});

var gossip_port_option = cli.Option{
    .long_name = "gossip-port",
    .help = "The port to run gossip listener - default: 8001",
    .short_alias = 'p',
    .value = cli.OptionValue{ .int = 8001 },
    .required = false,
    .value_name = "Gossip Port",
};

var gossip_entrypoints_option = cli.Option{
    .long_name = "entrypoint",
    .help = "gossip address of the entrypoint validators",
    .short_alias = 'e',
    .value = cli.OptionValue{ .string_list = null },
    .required = false,
    .value_name = "Entrypoints",
};

<<<<<<< HEAD
var gossip_spy_node_option = cli.Option{
    .long_name = "spy-node",
    .help = "run as a gossip spy node (minimize outgoing packets)",
    .value = cli.OptionValue{ .bool = false },
    .required = false,
    .value_name = "Spy Node",
};

var log_level_option = cli.Option{
    .long_name = "log-level",
    .help = "The amount of detail to log (default = debug)",
    .short_alias = 'l',
    .value = cli.OptionValue{ .string = "debug" },
    .required = false,
    .value_name = "err|warn|info|debug",
=======
var metrics_port_option = cli.Option{
    .long_name = "metrics-port",
    .help = "port to expose prometheus metrics via http",
    .short_alias = 'm',
    .value = cli.OptionValue{ .int = 12345 },
    .required = false,
    .value_name = "port_number",
>>>>>>> e8e50dcd
};

var app = &cli.App{
    .name = "sig",
    .description = "Sig is a Solana client implementation written in Zig.\nThis is still a WIP, PRs welcome.",
    .version = "0.1.1",
    .author = "Syndica & Contributors",
<<<<<<< HEAD
    .options = &.{&log_level_option},
=======
    .options = &.{&metrics_port_option},
>>>>>>> e8e50dcd
    .subcommands = &.{
        &cli.Command{
            .name = "identity",
            .help = "Get own identity",
            .description =
            \\Gets own identity (Pubkey) or creates one if doesn't exist.
            \\
            \\NOTE: Keypair is saved in $HOME/.sig/identity.key.
            ,
            .action = identity,
        },
        &cli.Command{ .name = "gossip", .help = "Run gossip client", .description = 
        \\Start Solana gossip client on specified port.
        , .action = gossip, .options = &.{
            &gossip_port_option,
            &gossip_entrypoints_option,
            &gossip_spy_node_option,
        } },
    },
};

// prints (and creates if DNE) pubkey in ~/.sig/identity.key
fn identity(_: []const []const u8) !void {
    var logger = Logger.init(gpa_allocator, try enumFromName(Level, log_level_option.value.string.?));
    defer logger.deinit();
    logger.spawn();

    const keypair = try getOrInitIdentity(gpa_allocator, logger);
    var pubkey: [50]u8 = undefined;
    var size = try base58Encoder.encode(&keypair.public_key.toBytes(), &pubkey);
    try std.io.getStdErr().writer().print("Identity: {s}\n", .{pubkey[0..size]});
}

// gossip entrypoint
fn gossip(_: []const []const u8) !void {
    var logger = Logger.init(gpa_allocator, try enumFromName(Level, log_level_option.value.string.?));
    defer logger.deinit();
    logger.spawn();

    // var logger: Logger = .noop;

    const metrics_thread = try spawnMetrics(gpa_allocator);

    var my_keypair = try getOrInitIdentity(gpa_allocator, logger);

    var gossip_port: u16 = @intCast(gossip_port_option.value.int.?);
    var gossip_address = SocketAddr.initIpv4(.{ 0, 0, 0, 0 }, gossip_port);
    std.debug.print("gossip port: {d}\n", .{gossip_port});

    // setup contact info
    var my_pubkey = Pubkey.fromPublicKey(&my_keypair.public_key, false);
    var contact_info = LegacyContactInfo.default(my_pubkey);
    contact_info.shred_version = 0;
    contact_info.gossip = gossip_address;

    var entrypoints = std.ArrayList(SocketAddr).init(gpa_allocator);
    defer entrypoints.deinit();
    if (gossip_entrypoints_option.value.string_list) |entrypoints_strs| {
        for (entrypoints_strs) |entrypoint| {
            var value = SocketAddr.parse(entrypoint) catch {
                std.debug.print("Invalid entrypoint: {s}\n", .{entrypoint});
                return;
            };
            try entrypoints.append(value);
        }
    }
    std.debug.print("entrypoints: {any}\n", .{entrypoints.items});

    var exit = std.atomic.Atomic(bool).init(false);
    var gossip_service = try GossipService.init(
        gpa_allocator,
        contact_info,
        my_keypair,
        entrypoints,
        &exit,
        logger,
    );
    defer gossip_service.deinit();

    const spy_node = gossip_spy_node_option.value.bool;
    var handle = try std.Thread.spawn(
        .{},
        GossipService.run,
        .{ &gossip_service, spy_node },
    );

    handle.join();
    metrics_thread.detach();
}

/// Initializes the global registry. Returns error if registry was already initialized.
/// Spawns a thread to serve the metrics over http on the CLI configured port.
/// Uses same allocator for both registry and http adapter.
fn spawnMetrics(allocator: std.mem.Allocator) !std.Thread {
    var metrics_port: u16 = @intCast(metrics_port_option.value.int.?);
    const registry = try global_registry.initialize(Registry(.{}).init, .{allocator});
    return try std.Thread.spawn(.{}, servePrometheus, .{ allocator, registry, metrics_port });
}

pub fn run() !void {
    return cli.run(app, gpa_allocator);
}<|MERGE_RESOLUTION|>--- conflicted
+++ resolved
@@ -36,7 +36,6 @@
     .value_name = "Entrypoints",
 };
 
-<<<<<<< HEAD
 var gossip_spy_node_option = cli.Option{
     .long_name = "spy-node",
     .help = "run as a gossip spy node (minimize outgoing packets)",
@@ -52,7 +51,8 @@
     .value = cli.OptionValue{ .string = "debug" },
     .required = false,
     .value_name = "err|warn|info|debug",
-=======
+};
+
 var metrics_port_option = cli.Option{
     .long_name = "metrics-port",
     .help = "port to expose prometheus metrics via http",
@@ -60,7 +60,6 @@
     .value = cli.OptionValue{ .int = 12345 },
     .required = false,
     .value_name = "port_number",
->>>>>>> e8e50dcd
 };
 
 var app = &cli.App{
@@ -68,11 +67,7 @@
     .description = "Sig is a Solana client implementation written in Zig.\nThis is still a WIP, PRs welcome.",
     .version = "0.1.1",
     .author = "Syndica & Contributors",
-<<<<<<< HEAD
-    .options = &.{&log_level_option},
-=======
-    .options = &.{&metrics_port_option},
->>>>>>> e8e50dcd
+    .options = &.{ &log_level_option, &metrics_port_option },
     .subcommands = &.{
         &cli.Command{
             .name = "identity",
