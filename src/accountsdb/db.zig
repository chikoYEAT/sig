--- conflicted
+++ resolved
@@ -1080,12 +1080,7 @@
     }
 
     const snapshot = try snapshots.all_fields.collapse();
-<<<<<<< HEAD
-
-    var logger = Logger{ .noop = {} };
-=======
     const logger = Logger{ .noop = {} };
->>>>>>> 78236e83
     // var logger = Logger.init(std.heap.page_allocator, .debug);
     // logger.spawn();
 
