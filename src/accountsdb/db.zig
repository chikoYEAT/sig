const std = @import("std");
const builtin = @import("builtin");
const ArrayList = std.ArrayList;
const ArrayListUnmanaged = std.ArrayListUnmanaged;
const spawnThreadTasks = @import("../utils/thread.zig").spawnThreadTasks;
const Account = @import("../core/account.zig").Account;
const Hash = @import("../core/hash.zig").Hash;
const Slot = @import("../core/time.zig").Slot;
const Epoch = @import("../core/time.zig").Epoch;
const Pubkey = @import("../core/pubkey.zig").Pubkey;
const bincode = @import("../bincode/bincode.zig");
const sysvars = @import("../accountsdb/sysvars.zig");
const AccountsDbFields = @import("../accountsdb/snapshots.zig").AccountsDbFields;
const AccountFileInfo = @import("../accountsdb/snapshots.zig").AccountFileInfo;
const AccountFile = @import("../accountsdb/accounts_file.zig").AccountFile;
const FileId = @import("../accountsdb/accounts_file.zig").FileId;
const AccountInFile = @import("../accountsdb/accounts_file.zig").AccountInFile;

const ThreadPool = @import("../sync/thread_pool.zig").ThreadPool;

const NestedHashTree = @import("../common/merkle_tree.zig").NestedHashTree;
const SnapshotFields = @import("../accountsdb/snapshots.zig").SnapshotFields;
const BankIncrementalSnapshotPersistence = @import("../accountsdb/snapshots.zig").BankIncrementalSnapshotPersistence;
const Bank = @import("bank.zig").Bank;
const readDirectory = @import("../utils/directory.zig").readDirectory;
const SnapshotFiles = @import("../accountsdb/snapshots.zig").SnapshotFiles;
const AllSnapshotFields = @import("../accountsdb/snapshots.zig").AllSnapshotFields;
const SnapshotFieldsAndPaths = @import("../accountsdb/snapshots.zig").SnapshotFieldsAndPaths;
const parallelUnpackZstdTarBall = @import("snapshots.zig").parallelUnpackZstdTarBall;
const Logger = @import("../trace/log.zig").Logger;
const printTimeEstimate = @import("../time/estimate.zig").printTimeEstimate;

const AccountsDBConfig = @import("../cmd/config.zig").AccountsDBConfig;

const _accounts_index = @import("index.zig");
const AccountIndex = _accounts_index.AccountIndex;
const RefMemoryLinkedList = _accounts_index.RefMemoryLinkedList;
const AccountRef = _accounts_index.AccountRef;
const DiskMemoryAllocator = _accounts_index.DiskMemoryAllocator;

pub const DB_PROGRESS_UPDATES_NS = 5 * std.time.ns_per_s;
pub const DB_MANAGER_UPDATE_NS = 5 * std.time.ns_per_s;

pub const MERKLE_FANOUT: usize = 16;
pub const ACCOUNT_INDEX_BINS: usize = 8192;
// NOTE: this constant has a large impact on performance due to allocations (best to overestimate)
pub const ACCOUNTS_PER_FILE_EST: usize = 1500;
<<<<<<< HEAD
const ACCOUNT_FILE_SHRINK_THRESHOLD = 70; // shrink account files with more than X% dead bytes
=======

pub const AccountsDBConfig = struct {
    // number of Accounts to preallocate for cache
    storage_cache_size: usize = 0,
    // number of bins to shard the index pubkeys across -- must be power of two
    number_of_index_bins: usize = ACCOUNT_INDEX_BINS,
    // how many RAM references to preallocate for each bin
    index_ram_capacity: usize = 0,
    // where to create disk indexes files (if null, will not use disk indexes)
    disk_index_path: ?[]const u8 = null,
    // how many DISK references to preallocate for each bin
    index_disk_capacity: usize = 0,
};
>>>>>>> 5ddea905

/// database for accounts
pub const AccountsDB = struct {
    allocator: std.mem.Allocator,

    // maps a pubkey to the account location
    account_index: AccountIndex,
    disk_allocator_ptr: ?*DiskMemoryAllocator = null,

    // track per-slot for purge/flush
    account_cache: std.AutoHashMap(Slot, PubkeysAndAccounts),
    file_map: std.AutoArrayHashMap(FileId, AccountFile),
    // files which have been flushed but not cleaned yet (old-state or zero-lamport accounts)
    unclean_account_files: std.ArrayList(FileId),
    // files which have a small number of accounts alive and should be shrunk
    shrink_account_files: std.AutoArrayHashMap(FileId, void),
    // files which have zero accounts and should be deleted
    delete_account_files: std.AutoArrayHashMap(FileId, void),
    // used for filenames when flushing accounts to disk
    // TODO: do we need this? since flushed slots will be unique
    largest_file_id: FileId = FileId.fromInt(0),

    // used for flushing/cleaning/purging/shrinking
    // TODO: when working on consensus, we'll swap this out
    largest_root_slot: std.atomic.Value(Slot) = std.atomic.Value(Slot).init(0),

    logger: Logger,
    config: AccountsDBConfig,
    fields: AccountsDbFields = undefined,

    const Self = @This();
    const PubkeysAndAccounts = struct { []Pubkey, []Account };

    pub fn init(
        allocator: std.mem.Allocator,
        logger: Logger,
        config: AccountsDBConfig,
    ) !Self {
        var disk_allocator_ptr: ?*DiskMemoryAllocator = null;
        var reference_allocator = std.heap.page_allocator;
        if (config.use_disk_index) {
            var ptr = try allocator.create(DiskMemoryAllocator);
            // make the disk directory
            const disk_dir = try std.fmt.allocPrint(allocator, "{s}/index", .{config.snapshot_dir});
            defer allocator.free(disk_dir);
            try std.fs.cwd().makePath(disk_dir);

            const disk_file_suffix = try std.fmt.allocPrint(allocator, "{s}/bin", .{disk_dir});
            logger.infof("using disk index in {s}", .{disk_file_suffix});
            ptr.* = try DiskMemoryAllocator.init(disk_file_suffix);
            reference_allocator = ptr.allocator();
            disk_allocator_ptr = ptr;
        }

        const account_index = try AccountIndex.init(
            allocator,
            reference_allocator,
            config.num_index_bins,
        );

        return Self{
            .allocator = allocator,
            .disk_allocator_ptr = disk_allocator_ptr,
            .account_index = account_index,
            .logger = logger,
            .config = config,
            .account_cache = std.AutoHashMap(Slot, PubkeysAndAccounts).init(allocator),
            .file_map = std.AutoArrayHashMap(FileId, AccountFile).init(allocator),
            .unclean_account_files = std.ArrayList(FileId).init(allocator),
            .shrink_account_files = std.AutoArrayHashMap(FileId, void).init(allocator),
            .delete_account_files = std.AutoArrayHashMap(FileId, void).init(allocator),
        };
    }

    pub fn deinit(self: *Self, delete_index_files: bool) void {
        self.file_map.deinit();
        self.account_index.deinit(true);
        if (self.disk_allocator_ptr) |ptr| {
            // note: we dont always deinit the allocator so we keep the index files
            // because they are expensive to generate
            if (delete_index_files) {
                ptr.deinit(self.allocator);
            } else {
                self.allocator.free(ptr.filepath);
            }
            self.allocator.destroy(ptr);
        }
        self.account_cache.deinit();

        self.unclean_account_files.deinit();
        self.shrink_account_files.deinit();
        self.delete_account_files.deinit();
    }

    /// easier to use load function
    pub fn loadWithDefaults(
        self: *Self,
        snapshot_fields_and_paths: *SnapshotFieldsAndPaths,
        snapshot_dir: []const u8,
        n_threads: u32,
        validate: bool,
    ) !SnapshotFields {
        const snapshot_fields = try snapshot_fields_and_paths.all_fields.collapse();
        const accounts_path = try std.fmt.allocPrint(self.allocator, "{s}/accounts/", .{snapshot_dir});
        defer self.allocator.free(accounts_path);

        var timer = try std.time.Timer.start();
        self.logger.infof("loading from snapshot...", .{});
        try self.loadFromSnapshot(
            snapshot_fields.accounts_db_fields,
            accounts_path,
            n_threads,
            std.heap.page_allocator,
        );
        self.logger.infof("loaded from snapshot in {s}", .{std.fmt.fmtDuration(timer.read())});

        if (validate) {
            timer.reset();
            const full_snapshot = snapshot_fields_and_paths.all_fields.full;
            try self.validateLoadFromSnapshot(
                snapshot_fields.bank_fields.incremental_snapshot_persistence,
                full_snapshot.bank_fields.slot,
                full_snapshot.bank_fields.capitalization,
            );
            self.logger.infof("validated from snapshot in {s}", .{std.fmt.fmtDuration(timer.read())});
        }

        return snapshot_fields;
    }

    /// loads the account files and gernates the account index from a snapshot
    pub fn loadFromSnapshot(
        self: *Self,
        // fields from the snapshot
        fields: AccountsDbFields,
        // where the account files are
        accounts_path: []const u8,
        n_threads: u32,
        per_thread_allocator: std.mem.Allocator,
    ) !void {
        self.fields = fields;

        // used to read account files
        const n_parse_threads = n_threads;
        // used to merge thread results
        const n_combine_threads = n_threads;

        var timer = std.time.Timer.start() catch unreachable;
        timer.reset();

        // read the account files
        var accounts_dir = try std.fs.cwd().openDir(accounts_path, .{ .iterate = true });
        defer accounts_dir.close();

        const accounts_dir_iter = accounts_dir.iterate();

        var files = try readDirectory(self.allocator, accounts_dir_iter);
        const filenames = files.filenames;
        defer {
            files.filenames.deinit();
            self.allocator.free(files.filename_memory);
        }

        var n_account_files: usize = 0;
        for (filenames.items) |filename| {
            var fiter = std.mem.tokenizeSequence(u8, filename, ".");
            const slot = std.fmt.parseInt(Slot, fiter.next().?, 10) catch continue;
            if (fields.file_map.contains(slot)) {
                n_account_files += 1;
            }
        }
        self.logger.infof("found {d} account files", .{n_account_files});
        std.debug.assert(n_account_files > 0);

        const use_disk_index = self.config.use_disk_index;
        if (self.config.use_disk_index) {
            self.logger.info("using disk index");
        } else {
            self.logger.info("using ram index");
        }

        // short path
        if (n_threads == 1) {
            try self.loadAndVerifyAccountsFiles(
                accounts_path,
                filenames.items,
                ACCOUNTS_PER_FILE_EST,
                true,
            );
            return;
        }

        // setup the parallel indexing
        var loading_threads = try ArrayList(AccountsDB).initCapacity(
            self.allocator,
            n_parse_threads,
        );
        for (0..n_parse_threads) |_| {
            var thread_db = try AccountsDB.init(
                per_thread_allocator,
                self.logger,
                .{ .num_index_bins = self.config.num_index_bins },
            );

            thread_db.fields = self.fields;
            // set the disk allocator after init() doesnt create a new one
            if (use_disk_index) {
                thread_db.disk_allocator_ptr = self.disk_allocator_ptr;
            }
            loading_threads.appendAssumeCapacity(thread_db);
        }
        defer {
            // at this defer point, there are three memory components we care about
            // 1) the account references (AccountRef)
            // 2) the hashmap of refs (Map(Pubkey, *AccountRef))
            // and 3) the file maps Map(FileId, AccountFile)
            // each loading thread will have its own copy of these
            // what happens:
            // 2) and 3) will be copied into the main index thread and so we can deinit them
            // 1) will continue to exist on the heap and its ownership is given
            // the the main accounts-db index
            for (loading_threads.items) |*loading_thread| {
                // NOTE: deinit hashmap, dont close the files
                loading_thread.file_map.deinit();
                // NOTE: important `false` (ie, 1))
                loading_thread.account_index.deinit(false);
            }
            loading_threads.deinit();
        }

        self.logger.infof("reading and indexing accounts...", .{});

        {
            var handles = std.ArrayList(std.Thread).init(self.allocator);
            defer {
                for (handles.items) |*h| h.join();
                handles.deinit();
            }
            try spawnThreadTasks(
                &handles,
                loadAndVerifyAccountsFilesMultiThread,
                .{
                    loading_threads.items,
                    filenames.items,
                    accounts_path,
                },
                filenames.items.len,
                n_parse_threads,
            );
        }

        self.logger.infof("total time: {s}", .{std.fmt.fmtDuration(timer.read())});
        timer.reset();

        self.logger.infof("combining thread accounts...", .{});
        try self.mergeMultipleDBs(loading_threads.items, n_combine_threads);
        self.logger.debugf("combining thread indexes took: {s}", .{std.fmt.fmtDuration(timer.read())});
        timer.reset();
    }

    /// multithread entrypoint into parseAndBinAccountFiles
    pub fn loadAndVerifyAccountsFilesMultiThread(
        loading_threads: []AccountsDB,
        filenames: [][]const u8,
        accounts_dir_path: []const u8,
        // task specific
        start_index: usize,
        end_index: usize,
        thread_id: usize,
    ) !void {
        const thread_db = &loading_threads[thread_id];
        const thread_filenames = filenames[start_index..end_index];

        try thread_db.loadAndVerifyAccountsFiles(
            accounts_dir_path,
            thread_filenames,
            ACCOUNTS_PER_FILE_EST,
            thread_id == 0,
        );
    }

    /// loads and verifies the account files into the threads file map
    /// and stores the accounts into the threads index
    pub fn loadAndVerifyAccountsFiles(
        self: *Self,
        accounts_dir_path: []const u8,
        file_names: [][]const u8,
        accounts_per_file_est: usize,
        // when we multithread this function we only want to print on the first thread
        print_progress: bool,
    ) !void {
        const file_map = &self.file_map;
        try file_map.ensureTotalCapacity(file_names.len);

        const bin_counts = try self.allocator.alloc(usize, self.account_index.numberOfBins());
        defer self.allocator.free(bin_counts);
        @memset(bin_counts, 0);

        // NOTE: might need to be longer depending on abs path length
        var buf: [1024]u8 = undefined;
        var timer = try std.time.Timer.start();
        var progress_timer = try std.time.Timer.start();

        try self.account_index.reference_memory.ensureTotalCapacity(@intCast(file_names.len));

        for (file_names, 1..) |file_name, file_count| {
            // parse "{slot}.{id}" from the file_name
            var fiter = std.mem.tokenizeSequence(u8, file_name, ".");
            const slot = std.fmt.parseInt(Slot, fiter.next().?, 10) catch |err| {
                self.logger.warnf("failed to parse slot from {s}", .{file_name});
                return err;
            };
            const file_id_usize = try std.fmt.parseInt(usize, fiter.next().?, 10);

            // read metadata
            const file_infos: ArrayList(AccountFileInfo) = self.fields.file_map.get(slot) orelse {
                // dont read account files which are not in the file_map
                // note: this can happen when we load from a snapshot and there are extra account files
                // in the directory which dont correspond to the snapshot were loading
                self.logger.warnf("failed to read metadata for slot {d}", .{slot});
                continue;
            };
            // if this is hit, its likely an old snapshot
            if (file_infos.items.len != 1) {
                std.debug.panic("incorrect file_info count for slot {d}, likley trying to load from an unsupported snapshot\n", .{slot});
            }
            const file_info = file_infos.items[0];
            if (file_info.id != file_id_usize) {
                std.debug.panic("file_info.id ({d}) != file_id ({d})\n", .{ file_info.id, file_id_usize });
            }

            // read accounts file
            const abs_path = try std.fmt.bufPrint(&buf, "{s}/{s}", .{ accounts_dir_path, file_name });
            const accounts_file_file = try std.fs.cwd().openFile(abs_path, .{ .mode = .read_write });
            var accounts_file = AccountFile.init(accounts_file_file, file_info, slot) catch |err| {
                std.debug.panic("failed to *open* AccountsFile {s}: {s}\n", .{ file_name, @errorName(err) });
            };

            const refs_ptr = try self.account_index.allocReferenceBlock(slot, accounts_per_file_est);
            self.account_index.validateAccountFile(&accounts_file, bin_counts, refs_ptr) catch |err| {
                std.debug.panic("failed to *sanitize* AccountsFile: {d}.{d}: {s}\n", .{ accounts_file.slot, accounts_file.id, @errorName(err) });
            };
            // NOTE: this is worse than doing nothing with the disk allocator rn
            refs_ptr.shrinkAndFree(refs_ptr.items.len);

            const file_id = FileId.fromInt(@intCast(file_id_usize));
            file_map.putAssumeCapacityNoClobber(file_id, accounts_file);
            self.largest_file_id = FileId.max(self.largest_file_id, file_id);

            if (print_progress and progress_timer.read() > DB_PROGRESS_UPDATES_NS) {
                printTimeEstimate(
                    self.logger,
                    &timer,
                    file_names.len,
                    file_count,
                    "loading account files",
                    "thread0",
                );
                progress_timer.reset();
            }
        }

        // allocate enough memory for the bins
        var total_accounts: usize = 0;
        for (bin_counts, 0..) |count, bin_index| {
            if (count > 0) {
                try self.account_index.getBin(bin_index).ensureTotalCapacity(@intCast(count));
                total_accounts += count;
            }
        }

        // // NOTE: this is good for debugging what to set `accounts_per_file_est` to
        // std.debug.print("n_accounts vs estimated: {d} vs {d}", .{ total_accounts, n_accounts_est });

        // TODO: PERF: can probs be faster if you sort the pubkeys first, and then you know
        // it will always be a search for a free spot, and not search for a match

        var ref_count: usize = 0;
        timer.reset();
        var slot_iter = self.account_index.reference_memory.keyIterator();
        while (slot_iter.next()) |slot| {
            const refs = self.account_index.reference_memory.get(slot.*).?;
            for (refs.items) |*ref| {
                _ = self.account_index.indexRefIfNotDuplicateSlot(ref);
                ref_count += 1;
            }

            if (print_progress and progress_timer.read() > DB_PROGRESS_UPDATES_NS) {
                printTimeEstimate(
                    self.logger,
                    &timer,
                    total_accounts,
                    ref_count,
                    "building index",
                    null,
                );
                progress_timer.reset();
            }
        }
    }

    /// merges multiple thread accounts-dbs into self.
    /// index merging happens in parallel using `n_threads`.
    pub fn mergeMultipleDBs(
        self: *Self,
        thread_dbs: []AccountsDB,
        n_threads: usize,
    ) !void {
        var handles = std.ArrayList(std.Thread).init(self.allocator);
        defer {
            for (handles.items) |*h| h.join();
            handles.deinit();
        }
        try spawnThreadTasks(
            &handles,
            combineThreadIndexesMultiThread,
            .{
                self.logger,
                &self.account_index,
                thread_dbs,
            },
            self.account_index.numberOfBins(),
            n_threads,
        );

        // ensure enough capacity
        var m: u32 = 0;
        for (thread_dbs) |*thread_db| {
            m += thread_db.account_index.reference_memory.count();
        }
        try self.account_index.reference_memory.ensureTotalCapacity(m);

        for (thread_dbs) |*thread_db| {
            // combine file maps
            var iter = thread_db.file_map.iterator();
            while (iter.next()) |entry| {
                try self.file_map.putNoClobber(entry.key_ptr.*, entry.value_ptr.*);
            }
            self.largest_file_id = FileId.max(self.largest_file_id, thread_db.largest_file_id);

            // combine underlying memory
            var ref_iter = thread_db.account_index.reference_memory.iterator();
            while (ref_iter.next()) |entry| {
                self.account_index.reference_memory.putAssumeCapacityNoClobber(
                    entry.key_ptr.*,
                    entry.value_ptr.*,
                );
            }
        }
        const largest_slot = self.file_map.get(self.largest_file_id).?.slot;
        self.largest_root_slot.store(largest_slot, .unordered);

        for (handles.items) |handle| {
            handle.join();
        }
        handles.deinit();
    }

    /// combines multiple thread indexes into the given index.
    /// each bin is also sorted by pubkey.
    pub fn combineThreadIndexesMultiThread(
        logger: Logger,
        index: *AccountIndex,
        thread_dbs: []AccountsDB,
        // task specific
        bin_start_index: usize,
        bin_end_index: usize,
        thread_id: usize,
    ) !void {
        const total_bins = bin_end_index - bin_start_index;
        var timer = try std.time.Timer.start();
        var progress_timer = try std.time.Timer.start();
        const print_progress = thread_id == 0;

        for (bin_start_index..bin_end_index, 1..) |bin_index, iteration_count| {
            const index_bin = index.getBin(bin_index);

            // sum size across threads
            var bin_n_accounts: usize = 0;
            for (thread_dbs) |*thread_db| {
                bin_n_accounts += thread_db.account_index.getBin(bin_index).count();
            }
            // prealloc
            if (bin_n_accounts > 0) {
                try index_bin.ensureTotalCapacity(@intCast(bin_n_accounts));
            }

            for (thread_dbs) |*thread_db| {
                const thread_refs = thread_db.account_index.getBin(bin_index);
                // insert all of the thread entries into the main index
                var iter = thread_refs.iterator();
                while (iter.next()) |thread_entry| {
                    const thread_ref_ptr = thread_entry.value_ptr.*;
                    // NOTE: we dont have to check for duplicates because the duplicate
                    // slots have already been handled in the prev step
                    index.indexRef(thread_ref_ptr);
                }
            }

            if (print_progress and progress_timer.read() > DB_PROGRESS_UPDATES_NS) {
                printTimeEstimate(
                    logger,
                    &timer,
                    total_bins,
                    iteration_count,
                    "combining thread indexes",
                    "thread0",
                );
                progress_timer.reset();
            }
        }
    }

    pub const AccountHashesConfig = union(enum) {
        // compute hash from (..., max_slot]
        FullAccountHash: struct {
            max_slot: Slot,
        },
        // compute hash from (min_slot, ...)
        IncrementalAccountHash: struct {
            min_slot: Slot,
        },
    };

    /// computes a hash across all accounts in the db, and total lamports of those accounts
    /// using index data. depending on the config, this can compute
    /// either full or incremental snapshot values.
    pub fn computeAccountHashesAndLamports(self: *Self, config: AccountHashesConfig) !struct { accounts_hash: Hash, total_lamports: u64 } {
        var timer = try std.time.Timer.start();
        const n_threads = @as(u32, @truncate(try std.Thread.getCpuCount())) * 2;

        // alloc the result
        const hashes = try self.allocator.alloc(ArrayListUnmanaged(Hash), n_threads);
        defer self.allocator.free(hashes);

        @memset(hashes, .{});
        defer for (hashes) |*h| h.deinit(self.allocator);

        const lamports = try self.allocator.alloc(u64, n_threads);
        defer self.allocator.free(lamports);
        @memset(lamports, 0);

        // split processing the bins over muliple threads
        self.logger.infof("collecting hashes from accounts...", .{});

        {
            var handles = std.ArrayList(std.Thread).init(self.allocator);
            defer {
                for (handles.items) |*h| h.join();
                handles.deinit();
            }
            try spawnThreadTasks(
                &handles,
                getHashesFromIndexMultiThread,
                .{
                    self,
                    config,
                    self.allocator,
                    hashes,
                    lamports,
                },
                self.account_index.numberOfBins(),
                n_threads,
            );
        }

        self.logger.debugf("took: {s}", .{std.fmt.fmtDuration(timer.read())});
        timer.reset();

        self.logger.infof("computing the merkle root over accounts...", .{});
        var hash_tree = NestedHashTree{ .hashes = hashes };
        const accounts_hash = try hash_tree.computeMerkleRoot(MERKLE_FANOUT);
        self.logger.debugf("took {s}", .{std.fmt.fmtDuration(timer.read())});
        timer.reset();

        var total_lamports: u64 = 0;
        for (lamports) |lamport| {
            total_lamports += lamport;
        }

        return .{
            .accounts_hash = accounts_hash.*,
            .total_lamports = total_lamports,
        };
    }

    /// validates the accounts_db which was loaded from a snapshot (
    /// including the accounts hash and total lamports matches the expected values)
    pub fn validateLoadFromSnapshot(
        self: *Self,
        // used to verify the incremental snapshot
        incremental_snapshot_persistence: ?BankIncrementalSnapshotPersistence,
        // used to verify the full snapshot
        full_snapshot_slot: Slot,
        expected_full_lamports: u64,
    ) !void {
        const expected_accounts_hash = self.fields.bank_hash_info.accounts_hash;

        // validate the full snapshot
        self.logger.infof("validating the full snapshot", .{});
        const full_result = try self.computeAccountHashesAndLamports(AccountHashesConfig{
            .FullAccountHash = .{
                .max_slot = full_snapshot_slot,
            },
        });

        const total_lamports = full_result.total_lamports;
        const accounts_hash = full_result.accounts_hash;

        if (expected_accounts_hash.order(&accounts_hash) != .eq) {
            self.logger.errf(
                \\ incorrect accounts hash
                \\ expected vs calculated: {d} vs {d}
            , .{ expected_accounts_hash, accounts_hash });
            return error.IncorrectAccountsHash;
        }
        if (expected_full_lamports != total_lamports) {
            self.logger.errf(
                \\ incorrect total lamports
                \\ expected vs calculated: {d} vs {d}
            , .{ expected_full_lamports, total_lamports });
            return error.IncorrectTotalLamports;
        }

        // validate the incremental snapshot
        if (incremental_snapshot_persistence == null) return;
        self.logger.infof("validating the incremental snapshot", .{});
        const expected_accounts_delta_hash = incremental_snapshot_persistence.?.incremental_hash;
        const expected_incremental_lamports = incremental_snapshot_persistence.?.incremental_capitalization;

        const incremental_result = try self.computeAccountHashesAndLamports(AccountHashesConfig{
            .IncrementalAccountHash = .{
                .min_slot = full_snapshot_slot,
            },
        });
        const incremental_lamports = incremental_result.total_lamports;
        const accounts_delta_hash = incremental_result.accounts_hash;

        if (expected_incremental_lamports != incremental_lamports) {
            self.logger.errf(
                \\ incorrect incremental lamports
                \\ expected vs calculated: {d} vs {d}
            , .{ expected_incremental_lamports, incremental_lamports });
            return error.IncorrectIncrementalLamports;
        }

        if (expected_accounts_delta_hash.order(&accounts_delta_hash) != .eq) {
            self.logger.errf(
                \\ incorrect accounts delta hash
                \\ expected vs calculated: {d} vs {d}
            , .{ expected_accounts_delta_hash, accounts_delta_hash });
            return error.IncorrectAccountsDeltaHash;
        }
    }

    /// multithread entrypoint for getHashesFromIndex
    pub fn getHashesFromIndexMultiThread(
        self: *AccountsDB,
        config: AccountsDB.AccountHashesConfig,
        /// Allocator shared by all the arraylists in `hashes`.
        hashes_allocator: std.mem.Allocator,
        hashes: []ArrayListUnmanaged(Hash),
        total_lamports: []u64,
        // spawing thread specific params
        bin_start_index: usize,
        bin_end_index: usize,
        thread_index: usize,
    ) !void {
        try getHashesFromIndex(
            self,
            config,
            self.account_index.bins[bin_start_index..bin_end_index],
            hashes_allocator,
            &hashes[thread_index],
            &total_lamports[thread_index],
            thread_index == 0,
        );
    }

    /// populates the account hashes and total lamports for a given bin range
    /// from bin_start_index to bin_end_index.
    pub fn getHashesFromIndex(
        self: *AccountsDB,
        config: AccountsDB.AccountHashesConfig,
        thread_bins: []const AccountIndex.RefMap,
        hashes_allocator: std.mem.Allocator,
        hashes: *ArrayListUnmanaged(Hash),
        total_lamports: *u64,
        // when we multithread this function we only want to print on the first thread
        print_progress: bool,
    ) !void {
        var total_n_pubkeys: usize = 0;
        for (thread_bins) |*bin| {
            total_n_pubkeys += bin.count();
        }
        try hashes.ensureTotalCapacity(hashes_allocator, total_n_pubkeys);

        // well reuse this over time so this is ok (even if 1k is an under estimate)
        var keys = try self.allocator.alloc(Pubkey, 1_000);
        defer self.allocator.free(keys);

        var local_total_lamports: u64 = 0;
        var timer = try std.time.Timer.start();
        var progress_timer = try std.time.Timer.start();
        for (thread_bins, 1..) |*bin_ptr, count| {
            // get and sort pubkeys in bin
            const bin_refs = bin_ptr;
            const n_pubkeys_in_bin = bin_refs.count();
            if (n_pubkeys_in_bin == 0) {
                continue;
            }
            if (n_pubkeys_in_bin > keys.len) {
                if (!self.allocator.resize(keys, n_pubkeys_in_bin)) {
                    self.allocator.free(keys);
                    const new_keys = try self.allocator.alloc(Pubkey, n_pubkeys_in_bin);
                    keys.ptr = new_keys.ptr;
                    keys.len = new_keys.len;
                } else {
                    keys.len = n_pubkeys_in_bin;
                }
            }

            var i: usize = 0;
            var key_iter = bin_refs.iterator();
            while (key_iter.next()) |entry| {
                keys[i] = entry.key_ptr.*;
                i += 1;
            }
            const bin_pubkeys = keys[0..n_pubkeys_in_bin];

            std.mem.sort(Pubkey, bin_pubkeys, {}, struct {
                fn lessThan(_: void, lhs: Pubkey, rhs: Pubkey) bool {
                    return std.mem.lessThan(u8, &lhs.data, &rhs.data);
                }
            }.lessThan);

            // get the hashes
            for (bin_pubkeys) |key| {
                const ref_ptr = bin_refs.get(key).?;

                // get the most recent state of the account
                const max_slot_ref = switch (config) {
                    .FullAccountHash => |full_config| slotListMaxWithinBounds(ref_ptr, null, full_config.max_slot),
                    .IncrementalAccountHash => |inc_config| slotListMaxWithinBounds(ref_ptr, inc_config.min_slot, null),
                } orelse continue;
                const result = try self.getAccountHashAndLamportsFromRef(max_slot_ref);

                // only include non-zero lamport accounts (for full snapshots)
                const lamports = result.lamports;
                if (config == .FullAccountHash and lamports == 0) continue;

                hashes.appendAssumeCapacity(result.hash);
                local_total_lamports += lamports;
            }

            if (print_progress and progress_timer.read() > DB_PROGRESS_UPDATES_NS) {
                printTimeEstimate(
                    self.logger,
                    &timer,
                    thread_bins.len,
                    count,
                    "gathering account hashes",
                    "thread0",
                );
                progress_timer.reset();
            }
        }
        total_lamports.* = local_total_lamports;
    }

    /// writes a batch of accounts to storage and updates the index
    pub fn putAccountBatch(
        self: *Self,
        accounts: []Account,
        pubkeys: []Pubkey,
        slot: Slot,
    ) !void {
        std.debug.assert(accounts.len == pubkeys.len);
        if (accounts.len == 0) return;

        // store account
        // TODO: handle when slot already exists in the index
        try self.account_cache.putNoClobber(slot, .{ pubkeys, accounts });

        // prealloc the bins
        const n_bins = self.account_index.numberOfBins();
        var bin_counts = try self.allocator.alloc(usize, n_bins);
        defer self.allocator.free(bin_counts);
        @memset(bin_counts, 0);

        for (pubkeys) |*pubkey| {
            const bin_index = self.account_index.getBinIndex(pubkey);
            bin_counts[bin_index] += 1;
        }

        for (0..n_bins) |bin_index| {
            const bin = self.account_index.getBin(bin_index);
            const new_len = bin_counts[bin_index] + bin.count();
            if (new_len > 0) {
                try bin.ensureTotalCapacity(@intCast(new_len));
            }
        }

        // update index
        const refs_ptr = try self.account_index.allocReferenceBlock(slot, accounts.len);
        for (0..accounts.len) |i| {
            const account_ref = AccountRef{
                .pubkey = pubkeys[i],
                .slot = slot,
                .location = .{ .Cache = .{ .index = i } },
            };
            refs_ptr.appendAssumeCapacity(account_ref);
            self.account_index.indexRef(&refs_ptr.items[i]);
        }
    }

    pub fn createAccountFile(self: *Self, size: usize, slot: Slot) !struct {
        std.fs.File,
        FileId,
        []u8,
    } {
        self.largest_file_id = self.largest_file_id.increment();
        const file_id = self.largest_file_id;

        const accounts_file_path = try std.fmt.allocPrint(
            self.allocator,
            "{s}/accounts/{d}.{d}",
            .{ self.config.snapshot_dir, slot, file_id.toInt() },
        );
        defer self.allocator.free(accounts_file_path);
        self.logger.infof("writing slot accounts file: {s} with {d} bytes", .{ accounts_file_path, size });

        const file = try std.fs.cwd().createFile(accounts_file_path, .{ .read = true });
        errdefer file.close();

        // resize the file
        const file_size = (try file.stat()).size;
        if (file_size < size) {
            try file.seekTo(size - 1);
            _ = try file.write(&[_]u8{1});
            try file.seekTo(0);
        }

        const memory = try std.posix.mmap(
            null,
            size,
            std.posix.PROT.READ | std.posix.PROT.WRITE,
            std.posix.MAP{ .TYPE = .SHARED },
            file.handle,
            0,
        );

        return .{ file, file_id, memory };
    }

    /// periodically runs flush/clean/shrink
    pub fn runManagerLoop(self: *Self) !void {
        while (true) {
            var timer = try std.time.Timer.start();
            defer {
                const elapsed = timer.read();
                if (elapsed < DB_MANAGER_UPDATE_NS) {
                    const delay = DB_MANAGER_UPDATE_NS - elapsed;
                    std.time.sleep(delay);
                }
                timer.reset();
            }

            const root_slot = self.largest_root_slot.load(.unordered);

            // flush slots <= root slot
            var iter = self.account_cache.keyIterator();
            var flush_count: usize = 0;
            while (iter.next()) |cache_slot| {
                if (cache_slot <= root_slot) {
                    self.flushSlot(cache_slot);
                    flush_count += 1;
                }
            }

            // clean the flushed slots account files
            if (flush_count > 0) {
                self.cleanAccountFiles(root_slot);
            }

            self.shrinkAccountFiles();
        }
    }

    /// flushes a slot account data from the cache onto disk, and updates the index
    /// note: this deallocates the []account and []pubkey data from the cache, as well
    /// as the data field ([]u8) for each account.
    pub fn flushSlot(self: *Self, slot: Slot) !void {
        const pubkeys, const accounts = self.account_cache.get(slot) orelse return error.SlotNotFound;
        std.debug.assert(accounts.len == pubkeys.len);
        defer {
            const did_remove = self.account_cache.remove(slot);
            std.debug.assert(did_remove);

            self.allocator.free(pubkeys);
            for (accounts) |account| {
                self.allocator.free(account.data);
            }
            self.allocator.free(accounts);
        }

        // create account file which is big enough
        var size: usize = 0;
        for (accounts) |*account| {
            size += std.mem.alignForward(
                usize,
                AccountInFile.STATIC_SIZE + account.data.len,
                @sizeOf(u64),
            );
        }
        const file, const file_id, const memory = try self.createAccountFile(size, slot);

        // TODO: will likely need locks here when updating the references
        var offset: usize = 0;
        for (0..accounts.len) |i| {
            // update the reference
            const ref = self.account_index.getSlotReference(&pubkeys[i], slot) orelse unreachable;
            ref.location = .{ .File = .{ .file_id = file_id, .offset = offset } };

            // write the account to the file
            offset += try accounts[i].writeToBuf(&pubkeys[i], memory[offset..]);
        }
        try file.sync();

        var account_file = try AccountFile.init(file, .{
            .id = @intCast(file_id.toInt()),
            .length = offset,
        }, slot);
        // fill in metadata such as alive_bytes, n_accounts, etc.
        // validation would fail because it may contain zero lamport accounts
        // TODO: maybe remove zero-lamports before flushing
        account_file.populateMetadata();
        try self.file_map.putNoClobber(file_id, account_file);

        // queue for cleaning
        try self.unclean_account_files.append(file_id);
    }

    /// removes stale accounts and zero-lamport accounts from disk
    /// including removing the account from the index and updating the account files
    /// dead bytes. this also queues accounts for shrink or deletion if they contain
    /// a small number of 'alive' accounts.
    pub fn cleanAccountFiles(self: *Self, highest_rooted_slot: Slot) !struct {
        num_zero_lamports: usize,
        num_old_states: usize,
    } {
        defer self.unclean_account_files.clearRetainingCapacity();

        var num_zero_lamports: usize = 0;
        var num_old_states: usize = 0;

        // track then delete all to avoid deleting while iterating
        var references_to_delete = std.ArrayList(*AccountRef).init(self.allocator);
        defer references_to_delete.deinit();

        // track so we dont double delete
        var cleaned_pubkeys = std.AutoArrayHashMap(Pubkey, void).init(self.allocator);
        defer cleaned_pubkeys.deinit();

        for (self.unclean_account_files.items) |file_id| {
            // SAFE: this should always succeed or something is wrong
            var account_file = self.file_map.get(file_id).?;

            var account_iter = account_file.iterator();
            while (account_iter.next()) |account| {
                const pubkey = account.pubkey().*;

                // check if already cleaned
                if (cleaned_pubkeys.get(pubkey)) |_| continue;
                try cleaned_pubkeys.put(pubkey, {});

                // SAFE: this should always succeed or something is wrong
                const reference = self.account_index.getReference(&pubkey).?;

                // get the highest slot <= highest_rooted_slot
                var highest_ref_slot: usize = 0;
                var rooted_ref_count: usize = 0;
                var curr: ?*AccountRef = reference;
                while (curr) |ref| : (curr = ref.next_ptr) {
                    // only track states less than the rooted slot (ie, they are also rooted)
                    const is_not_rooted = ref.slot > highest_rooted_slot;
                    if (is_not_rooted) continue;

                    const is_larger_slot = ref.slot > highest_ref_slot or rooted_ref_count == 0;
                    if (is_larger_slot) {
                        highest_ref_slot = ref.slot;
                    }
                    rooted_ref_count += 1;
                }

                // short exit because nothing else to do
                if (rooted_ref_count == 0) continue;

                // if there are extra references, remove them
                curr = reference;
                while (curr) |ref| : (curr = ref.next_ptr) {
                    const is_not_rooted = ref.slot > highest_rooted_slot;
                    if (is_not_rooted) continue;

                    // the only reason to delete the highest ref is if it is zero-lamports
                    const is_highest_ref_slot = ref.slot == highest_ref_slot;
                    var is_zero_lamports = false;
                    if (is_highest_ref_slot) {
                        // check if account is zero-lamports
                        const ref_info = try self.getAccountHashAndLamportsFromRef(ref);
                        is_zero_lamports = ref_info.lamports == 0;
                    }

                    const is_old_state = ref.slot < highest_ref_slot;

                    if (is_old_state) num_old_states += 1;
                    if (is_zero_lamports) num_zero_lamports += 1;

                    const should_delete_ref = is_zero_lamports or is_old_state;
                    if (should_delete_ref) {
                        // queeue for deletion
                        try references_to_delete.append(ref);

                        // increment dead bytes
                        const ref_account = try self.getAccountInFile(ref.location.File.file_id, ref.location.File.offset);
                        account_file.dead_bytes += ref_account.len;

                        // queue file for shrink or delete
                        const dead_percentage = account_file.dead_bytes * 100 / account_file.account_bytes;
                        if (dead_percentage == 100) {
                            // queue for delete
                            try self.delete_account_files.put(file_id, {});
                        } else if (dead_percentage >= ACCOUNT_FILE_SHRINK_THRESHOLD) {
                            // queue for shrink
                            try self.shrink_account_files.put(file_id, {});
                        }
                    }
                }

                // remove from index
                for (references_to_delete.items) |ref| {
                    try self.account_index.removeReference(&ref.pubkey, ref.slot);
                }
                references_to_delete.clearRetainingCapacity();
            }
        }

        return .{
            .num_zero_lamports = num_zero_lamports,
            .num_old_states = num_old_states,
        };
    }

    /// should only be called when all the accounts are dead (ie, no longer
    /// exist in the index).
    pub fn deleteAccountFiles(self: *Self) !void {
        defer self.delete_account_files.clearRetainingCapacity();

        for (self.delete_account_files.keys()) |file_id| {
            // SAFE: this should always succeed or something is wrong
            const account_file = self.file_map.get(file_id).?;
            // remove from map
            _ = self.file_map.swapRemove(file_id);
            // delete file from disk
            try self.deleteAccountFile(account_file.slot, file_id);
        }
    }

    pub fn deleteAccountFile(
        self: *const Self,
        slot: Slot,
        file_id: FileId,
    ) !void {
        const accounts_file_path = try std.fmt.allocPrint(
            self.allocator,
            "{s}/accounts/{d}.{d}",
            .{ self.config.snapshot_dir, slot, file_id.toInt() },
        );
        defer self.allocator.free(accounts_file_path);

        // ensure it exists before deleting
        std.fs.cwd().access(accounts_file_path, .{}) catch {
            self.logger.warnf("trying to delete accounts file which does not exist: {s}", .{accounts_file_path});
            return;
        };

        try std.fs.cwd().deleteFile(accounts_file_path);
    }

    /// resizes account files to reduce disk usage and remove dead accounts.
    pub fn shrinkAccountFiles(self: *Self) !struct { num_accounts_deleted: usize } {
        defer self.shrink_account_files.clearRetainingCapacity();

        var num_accounts_deleted: usize = 0;
        for (self.shrink_account_files.keys()) |old_file_id| {
            // SAFE: this should always succeed or something is wrong
            const file_map_entry = self.file_map.getEntry(old_file_id).?;
            const old_account_file = file_map_entry.value_ptr;

            // compute size of alive accounts
            var alive_accounts_size: usize = 0;
            var num_alive_accounts: usize = 0;
            var account_iter = old_account_file.iterator();
            while (account_iter.next()) |*account| {
                const pubkey = account.pubkey();
                // account is dead if it is not in the index; dead accounts
                // are removed from the index during cleaning
                const is_account_alive = self.account_index.getSlotReference(pubkey, old_account_file.slot) != null;
                if (is_account_alive) {
                    alive_accounts_size += std.mem.alignForward(
                        usize,
                        AccountInFile.STATIC_SIZE + account.data.len,
                        @sizeOf(u64),
                    );
                    num_alive_accounts += 1;
                } else {
                    num_accounts_deleted += 1;
                }
            }

            // if there are no alive accounts, it should have been queued for deletion
            std.debug.assert(num_alive_accounts > 0);

            // alloc account file for accounts
            const slot = old_account_file.slot;
            const new_file, const new_file_id, const new_memory = try self.createAccountFile(alive_accounts_size, slot);

            // delete old account file
            try self.deleteAccountFile(slot, old_file_id);

            // alloc new reference memory block
            var new_ref_list = try ArrayList(AccountRef).initCapacity(
                self.account_index.allocator,
                num_alive_accounts,
            );

            account_iter.reset();
            var offset: usize = 0;
            while (account_iter.next()) |*account| {
                // write the alive accounts
                if (self.account_index.getSlotReference(account.pubkey(), slot)) |old_ref_ptr| {
                    // copy + update the values
                    var new_ref = old_ref_ptr.*;
                    new_ref.location.File.offset = offset;
                    new_ref.location.File.file_id = new_file_id;
                    // copy the reference
                    new_ref_list.appendAssumeCapacity(new_ref);
                    // this is our new ptr value
                    const new_ref_ptr = &new_ref_list.items[new_ref_list.items.len - 1];

                    // update the reference value to be new_ref_ptr
                    const pubkey = account.pubkey();
                    const bin = self.account_index.getBinFromPubkey(pubkey);
                    // this is the old ptr value
                    // NOTE: we NEED a double pointer so that we can update it to *point* to the new value
                    // - this means either updating the hashmap pointer
                    // - or updating the linked list next_ptr field
                    const ref_ptr_ptr: **AccountRef = bin.getPtr(pubkey.*) orelse unreachable;

                    // base case: element is at the head
                    if (ref_ptr_ptr.*.slot == slot) {
                        // note: this is ok because new_ref_ptr has the same next_ptr already
                        ref_ptr_ptr.* = new_ref_ptr;
                    } else {
                        // other cases: element is not at the head - need to update next pointer
                        var prev_ptr = ref_ptr_ptr.*;
                        // SAFE: we know this next_ptr is non_null because `slot` is not at the head and must exist
                        var curr_ptr = prev_ptr.next_ptr.?;
                        while (true) {
                            if (curr_ptr.slot == slot) {
                                // a -> b*
                                prev_ptr.next_ptr = new_ref_ptr;
                                // b* -> c
                                new_ref_ptr.next_ptr = curr_ptr.next_ptr;
                                break;
                            }
                            // SAFE: we know this next_ptr is non_null because `slot` was not found yet and must exist
                            prev_ptr = curr_ptr;
                            curr_ptr = curr_ptr.next_ptr.?;
                        }
                    }

                    // write to new account file
                    offset += try account.writeToBuf(new_memory[offset..]);
                }
            }

            const ref_memory_entry = self.account_index.reference_memory.getEntry(slot) orelse {
                std.debug.panic("missing corresponding reference memory for slot {d}\n", .{slot});
            };
            // deinit old block of reference memory
            ref_memory_entry.value_ptr.deinit();
            // point to new block
            ref_memory_entry.value_ptr.* = new_ref_list;

            var new_account_file = try AccountFile.init(
                new_file,
                .{ .id = @intCast(new_file_id.toInt()), .length = offset },
                slot,
            );

            // update the metadata
            new_account_file.populateMetadata();

            // update the file map
            old_account_file.deinit();
            file_map_entry.value_ptr.* = new_account_file;
            file_map_entry.key_ptr.* = new_file_id;
        }

        return .{
            .num_accounts_deleted = num_accounts_deleted,
        };
    }

    /// remove all accounts and associated reference memory.
    /// note: should only be called on non-rooted slots (ie, slots which
    /// only exist in the cache, and not on disk).
    pub fn purgeSlot(self: *Self, slot: Slot, allocator: std.mem.Allocator) void {
        if (self.account_cache.get(slot)) |r| {
            const pubkeys, const accounts = r;

            // remove the account_ref from the index
            for (pubkeys) |*pubkey| {
                self.account_index.removeReference(pubkey, slot) catch |err| {
                    switch (err) {
                        error.PubkeyNotFound => {
                            std.debug.panic("pubkey not found in index while purging: {any}", .{pubkey});
                        },
                        error.SlotNotFound => {
                            std.debug.panic(
                                "pubkey @ slot not found in index while purging: {any} @ {d}",
                                .{ pubkey, slot },
                            );
                        },
                    }
                };
            }

            // free the account memory
            for (accounts) |*account| {
                allocator.free(account.data);
            }
            allocator.free(accounts);
            allocator.free(pubkeys);

            // remove slot from cache map
            _ = self.account_cache.remove(slot);
        } else {
            // the way it works right now, account files only exist for rooted slots
            // rooted slots should never need to be purged so we should never get here
            @panic("purging an account file not supported");
        }

        self.account_index.freeReferenceBlock(slot) catch |err| {
            switch (err) {
                error.MemoryNotFound => {
                    std.debug.panic("memory block @ slot not found: {d}", .{slot});
                },
            }
        };
    }

    inline fn lessThanIf(
        slot: Slot,
        max_slot: ?Slot,
    ) bool {
        if (max_slot) |max| {
            if (slot <= max) {
                return true;
            } else {
                return false;
            }
        } else {
            return true;
        }
    }

    inline fn greaterThanIf(
        slot: Slot,
        min_slot: ?Slot,
    ) bool {
        if (min_slot) |min| {
            if (slot > min) {
                return true;
            } else {
                return false;
            }
        } else {
            return true;
        }
    }

    inline fn inBoundsIf(
        slot: Slot,
        min_slot: ?Slot,
        max_slot: ?Slot,
    ) bool {
        return lessThanIf(slot, max_slot) and greaterThanIf(slot, min_slot);
    }

    pub inline fn slotListMaxWithinBounds(
        ref_ptr: *AccountRef,
        min_slot: ?Slot,
        max_slot: ?Slot,
    ) ?*AccountRef {
        var biggest: ?*AccountRef = null;
        if (inBoundsIf(ref_ptr.slot, min_slot, max_slot)) {
            biggest = ref_ptr;
        }

        var curr = ref_ptr;
        while (curr.next_ptr) |ref| {
            if (inBoundsIf(ref.slot, min_slot, max_slot) and (biggest == null or ref.slot > biggest.?.slot)) {
                biggest = ref;
            }
            curr = ref;
        }
        return biggest;
    }

    pub fn getAccountFromRef(self: *const Self, account_ref: *const AccountRef) !Account {
        switch (account_ref.location) {
            .File => |ref_info| {
                const account_in_file = try self.getAccountInFile(
                    ref_info.file_id,
                    ref_info.offset,
                );
                const account = Account{
                    .data = account_in_file.data,
                    .executable = account_in_file.executable().*,
                    .lamports = account_in_file.lamports().*,
                    .owner = account_in_file.owner().*,
                    .rent_epoch = account_in_file.rent_epoch().*,
                };
                return account;
            },
            .Cache => |ref_info| {
                _, const accounts = self.account_cache.get(account_ref.slot) orelse return error.SlotNotFound;
                const account = accounts[ref_info.index];
                return account;
            },
        }
    }

    /// gets an account given an file_id and offset value
    pub fn getAccountInFile(
        self: *const Self,
        file_id: FileId,
        offset: usize,
    ) !AccountInFile {
        const accounts_file: AccountFile = self.file_map.get(file_id) orelse {
            return error.FileIdNotFound;
        };
        const account = accounts_file.readAccount(offset) catch {
            return error.InvalidOffset;
        };
        return account;
    }

    pub fn getAccountHashAndLamportsFromRef(
        self: *const Self,
        account_ref: *const AccountRef,
    ) !struct { hash: Hash, lamports: u64 } {
        switch (account_ref.location) {
            .File => |ref_info| {
                const account_file = self.file_map.get(
                    ref_info.file_id,
                ) orelse return error.FileNotFound;

                const result = account_file.getAccountHashAndLamports(
                    ref_info.offset,
                ) catch return error.InvalidOffset;

                return .{
                    .hash = result.hash.*,
                    .lamports = result.lamports.*,
                };
            },
            .Cache => |_| {
                return error.NotImplemented;
            },
        }
    }

    /// gets an account given an associated pubkey
    pub fn getAccount(self: *const Self, pubkey: *const Pubkey) !Account {
        const bin = self.account_index.getBinFromPubkey(pubkey);
        const ref = bin.get(pubkey.*) orelse return error.PubkeyNotInIndex;
        // NOTE: this will always be a safe unwrap since both bounds are null
        const max_ref = slotListMaxWithinBounds(ref, null, null).?;
        const account = try self.getAccountFromRef(max_ref);
        return account;
    }

    pub fn getTypeFromAccount(self: *const Self, comptime T: type, pubkey: *const Pubkey) !T {
        const account = try self.getAccount(pubkey);
        const t = bincode.readFromSlice(self.allocator, T, account.data, .{}) catch {
            return error.DeserializationError;
        };
        return t;
    }

    pub fn getSlotHistory(self: *const Self) !sysvars.SlotHistory {
        return try self.getTypeFromAccount(
            sysvars.SlotHistory,
            &sysvars.IDS.slot_history,
        );
    }

    pub fn putAccountFile(
        self: *Self,
        account_file: *AccountFile,
        n_accounts: usize,
    ) !void {
        const bin_counts = try self.allocator.alloc(usize, self.account_index.numberOfBins());
        defer self.allocator.free(bin_counts);
        @memset(bin_counts, 0);

        const refs_ptr = try self.account_index.allocReferenceBlock(account_file.slot, n_accounts);
        try self.account_index.validateAccountFile(account_file, bin_counts, refs_ptr);
        try self.file_map.put(FileId.fromInt(@intCast(account_file.id)), account_file.*);

        // allocate enough memory here
        var total_accounts: usize = 0;
        for (bin_counts, 0..) |count, bin_index| {
            if (count > 0) {
                const bin = self.account_index.getBin(bin_index);
                try bin.ensureTotalCapacity(bin.count() + count);
                total_accounts += count;
            }
        }

        // compute how many account_references for each pubkey
        for (refs_ptr.items) |*ref| {
            self.account_index.indexRef(ref);
        }
    }
};

fn loadTestAccountsDB(allocator: std.mem.Allocator, use_disk: bool) !struct { AccountsDB, AllSnapshotFields } {
    const dir_path = "test_data";
    const dir = try std.fs.cwd().openDir(dir_path, .{ .iterate = true });

    // unpack both snapshots to get the acccount files
    try parallelUnpackZstdTarBall(
        allocator,
        .noop,
        "test_data/snapshot-10-6ExseAZAVJsAZjhimxHTR7N8p6VGXiDNdsajYh1ipjAD.tar.zst",
        dir,
        1,
        true,
    );
    try parallelUnpackZstdTarBall(
        allocator,
        .noop,
        "test_data/incremental-snapshot-10-25-GXgKvm3NMAPgGdv2verVaNXmKTHQgfy2TAxLVEfAvdCS.tar.zst",
        dir,
        1,
        true,
    );

    var snapshot_files = try SnapshotFiles.find(allocator, dir_path);
    defer snapshot_files.deinit(allocator);

    var snapshots = try AllSnapshotFields.fromFiles(allocator, dir_path, snapshot_files);
    defer {
        allocator.free(snapshots.full_path);
        if (snapshots.incremental_path) |inc_path| {
            allocator.free(inc_path);
        }
    }

    const snapshot = try snapshots.all_fields.collapse();
    const logger = Logger{ .noop = {} };
    // var logger = Logger.init(std.heap.page_allocator, .debug);
    var accounts_db = try AccountsDB.init(allocator, logger, .{
        .num_index_bins = 4,
        .use_disk_index = use_disk,
        .snapshot_dir = "test_data/tmp",
    });

    const accounts_path = "test_data/accounts";
    try accounts_db.loadFromSnapshot(
        snapshot.accounts_db_fields,
        accounts_path,
        1,
        allocator,
    );

    return .{
        accounts_db,
        snapshots.all_fields,
    };
}

test "accounts_db.db: write and read an account" {
    const allocator = std.testing.allocator;

    var accounts_db, var snapshots = try loadTestAccountsDB(std.testing.allocator, false);
    defer {
        accounts_db.deinit(true);
        snapshots.deinit(allocator);
    }

    var rng = std.rand.DefaultPrng.init(0);
    const pubkey = Pubkey.random(rng.random());
    var data = [_]u8{ 1, 2, 3 };
    const test_account = Account{
        .data = &data,
        .executable = false,
        .lamports = 100,
        .owner = Pubkey.default(),
        .rent_epoch = 0,
    };

    // initial account
    var accounts = [_]Account{test_account};
    var pubkeys = [_]Pubkey{pubkey};
    try accounts_db.putAccountBatch(&accounts, &pubkeys, 19);
    const account = try accounts_db.getAccount(&pubkey);
    try std.testing.expect(std.meta.eql(test_account, account));

    // new account
    accounts[0].lamports = 20;
    try accounts_db.putAccountBatch(&accounts, &pubkeys, 28);
    const account_2 = try accounts_db.getAccount(&pubkey);
    try std.testing.expect(std.meta.eql(accounts[0], account_2));
}

test "accounts_db.db: load and validate from test snapshot using disk index" {
    const allocator = std.testing.allocator;

    var accounts_db, var snapshots = try loadTestAccountsDB(std.testing.allocator, false);
    defer {
        accounts_db.deinit(true);
        snapshots.deinit(allocator);
    }

    try accounts_db.validateLoadFromSnapshot(
        snapshots.incremental.?.bank_fields.incremental_snapshot_persistence,
        snapshots.full.bank_fields.slot,
        snapshots.full.bank_fields.capitalization,
    );
}

test "accounts_db.db: load and validate from test snapshot" {
    const allocator = std.testing.allocator;

    var accounts_db, var snapshots = try loadTestAccountsDB(std.testing.allocator, false);
    defer {
        accounts_db.deinit(true);
        snapshots.deinit(allocator);
    }

    try accounts_db.validateLoadFromSnapshot(
        snapshots.incremental.?.bank_fields.incremental_snapshot_persistence,
        snapshots.full.bank_fields.slot,
        snapshots.full.bank_fields.capitalization,
    );
}

test "accounts_db.db: load clock sysvar" {
    const allocator = std.testing.allocator;

    var accounts_db, var snapshots = try loadTestAccountsDB(std.testing.allocator, false);
    defer {
        accounts_db.deinit(true);
        snapshots.deinit(allocator);
    }

    const clock = try accounts_db.getTypeFromAccount(sysvars.Clock, &sysvars.IDS.clock);
    const expected_clock = sysvars.Clock{
        .slot = 25,
        .epoch_start_timestamp = 1702587901,
        .epoch = 0,
        .leader_schedule_epoch = 1,
        .unix_timestamp = 1702587915,
    };
    try std.testing.expectEqual(clock, expected_clock);
}

test "accounts_db.db: load other sysvars" {
    const allocator = std.testing.allocator;

    var accounts_db, var snapshots = try loadTestAccountsDB(std.testing.allocator, false);
    defer {
        accounts_db.deinit(true);
        snapshots.deinit(allocator);
    }

    const SlotAndHash = @import("./snapshots.zig").SlotAndHash;
    _ = try accounts_db.getTypeFromAccount(sysvars.EpochSchedule, &sysvars.IDS.epoch_schedule);
    _ = try accounts_db.getTypeFromAccount(sysvars.Rent, &sysvars.IDS.rent);
    _ = try accounts_db.getTypeFromAccount(SlotAndHash, &sysvars.IDS.slot_hashes);
    _ = try accounts_db.getTypeFromAccount(sysvars.StakeHistory, &sysvars.IDS.stake_history);

    const slot_history = try accounts_db.getTypeFromAccount(sysvars.SlotHistory, &sysvars.IDS.slot_history);
    defer bincode.free(allocator, slot_history);

    // // not always included in local snapshot
    // _ = try accounts_db.getTypeFromAccount(sysvars.LastRestartSlot, &sysvars.IDS.last_restart_slot);
    // _ = try accounts_db.getTypeFromAccount(sysvars.EpochRewards, &sysvars.IDS.epoch_rewards);
}

test "accounts_db.db: flushing slots works" {
    const allocator = std.testing.allocator;
    const logger = Logger{ .noop = {} };
    var accounts_db = try AccountsDB.init(allocator, logger, .{
        .num_index_bins = 4,
        .snapshot_dir = "test_data",
    });
    defer accounts_db.deinit(true);

    var random = std.rand.DefaultPrng.init(19);
    const rng = random.random();
    const n_accounts = 3;

    // we dont defer deinit to make sure that they are cleared on purge
    var pubkeys = try allocator.alloc(Pubkey, n_accounts);
    var accounts = try allocator.alloc(Account, n_accounts);
    for (0..n_accounts) |i| {
        pubkeys[i] = Pubkey.random(rng);
        accounts[i] = try Account.random(allocator, rng, i % 1_000);
    }

    // this gets written to cache
    const slot = @as(u64, @intCast(200));
    try accounts_db.putAccountBatch(
        accounts,
        pubkeys,
        slot,
    );

    // this writes to disk
    try accounts_db.flushSlot(slot);

    // try the validation
    const file_id = accounts_db.file_map.keys()[0];
    var account_file = accounts_db.file_map.get(file_id).?;
    try account_file.validate();

    try std.testing.expect(account_file.number_of_accounts == n_accounts);

    try std.testing.expect(accounts_db.unclean_account_files.items.len == 1);
    try std.testing.expect(accounts_db.unclean_account_files.items[0] == file_id);
}

test "accounts_db.db: purge accounts in cache works" {
    const allocator = std.testing.allocator;
    const logger = Logger{ .noop = {} };
    var accounts_db = try AccountsDB.init(allocator, logger, .{
        .num_index_bins = 4,
    });
    defer accounts_db.deinit(true);

    var random = std.rand.DefaultPrng.init(19);
    const rng = random.random();
    const n_accounts = 3;

    // we dont defer deinit to make sure that they are cleared on purge
    var pubkeys = try allocator.alloc(Pubkey, n_accounts);
    var accounts = try allocator.alloc(Account, n_accounts);

    for (0..n_accounts) |i| {
        pubkeys[i] = Pubkey.random(rng);
        accounts[i] = try Account.random(allocator, rng, i % 1_000);
    }

    const pubkey_copy = try allocator.alloc(Pubkey, n_accounts);
    defer allocator.free(pubkey_copy);
    @memcpy(pubkey_copy, pubkeys);

    const slot = @as(u64, @intCast(200));
    try accounts_db.putAccountBatch(
        accounts,
        pubkeys,
        slot,
    );

    for (0..n_accounts) |i| {
        try std.testing.expect(
            accounts_db.account_index.getReference(&pubkeys[i]) != null,
        );
    }

    accounts_db.purgeSlot(slot, allocator);

    // ref backing memory is cleared
    try std.testing.expect(accounts_db.account_index.reference_memory.count() == 0);
    // account cache is cleared
    try std.testing.expect(accounts_db.account_cache.count() == 0);

    // ref hashmap is cleared
    for (0..n_accounts) |i| {
        try std.testing.expect(accounts_db.account_index.getReference(&pubkey_copy[i]) == null);
    }
}

test "accounts_db.db: clean to shrink account file works with zero-lamports" {
    const allocator = std.testing.allocator;
    const logger = Logger{ .noop = {} };
    var accounts_db = try AccountsDB.init(allocator, logger, .{
        .num_index_bins = 4,
        .snapshot_dir = "test_data",
    });
    defer accounts_db.deinit(true);

    var random = std.rand.DefaultPrng.init(19);
    const rng = random.random();
    const n_accounts = 10;

    // generate the account file for slot 0
    const pubkeys = try allocator.alloc(Pubkey, n_accounts);
    const accounts = try allocator.alloc(Account, n_accounts);
    for (0..n_accounts) |i| {
        pubkeys[i] = Pubkey.random(rng);
        accounts[i] = try Account.random(allocator, rng, 100);
    }
    const slot = @as(u64, @intCast(200));
    try accounts_db.putAccountBatch(
        accounts,
        pubkeys,
        slot,
    );

    // test to make sure we can still read it
    const pubkey_remain = pubkeys[pubkeys.len - 1];

    // duplicate some before the flush/deinit
    const new_len = n_accounts - 1; // one new root with zero lamports
    const pubkeys2 = try allocator.alloc(Pubkey, new_len);
    const accounts2 = try allocator.alloc(Account, new_len);
    @memcpy(pubkeys2, pubkeys[0..new_len]);
    for (0..new_len) |i| {
        accounts2[i] = try Account.random(allocator, rng, i % 1_000);
        accounts2[i].lamports = 0; // !
    }
    try accounts_db.flushSlot(slot);

    // write new state
    const new_slot = @as(u64, @intCast(500));
    try accounts_db.putAccountBatch(
        accounts2,
        pubkeys2,
        new_slot,
    );
    try accounts_db.flushSlot(new_slot);

    const r = try accounts_db.cleanAccountFiles(new_slot + 100);
    try std.testing.expect(r.num_old_states == new_len);
    try std.testing.expect(r.num_zero_lamports == new_len);
    // shrink
    try std.testing.expect(accounts_db.shrink_account_files.count() == 1);
    try std.testing.expect(accounts_db.delete_account_files.count() == 0);

    _ = try accounts_db.getAccount(&pubkey_remain);
}

test "accounts_db.db: clean to shrink account file works" {
    const allocator = std.testing.allocator;
    const logger = Logger{ .noop = {} };
    var accounts_db = try AccountsDB.init(allocator, logger, .{
        .num_index_bins = 4,
        .snapshot_dir = "test_data",
    });
    defer accounts_db.deinit(true);

    var random = std.rand.DefaultPrng.init(19);
    const rng = random.random();
    const n_accounts = 10;

    // generate the account file for slot 0
    const pubkeys = try allocator.alloc(Pubkey, n_accounts);
    const accounts = try allocator.alloc(Account, n_accounts);
    for (0..n_accounts) |i| {
        pubkeys[i] = Pubkey.random(rng);
        accounts[i] = try Account.random(allocator, rng, 100);
    }
    const slot = @as(u64, @intCast(200));
    try accounts_db.putAccountBatch(
        accounts,
        pubkeys,
        slot,
    );

    // duplicate HALF before the flush/deinit
    const new_len = n_accounts - 1; // 90% delete = shrink
    const pubkeys2 = try allocator.alloc(Pubkey, new_len);
    const accounts2 = try allocator.alloc(Account, new_len);
    @memcpy(pubkeys2, pubkeys[0..new_len]);
    for (0..new_len) |i| {
        accounts2[i] = try Account.random(allocator, rng, i % 1_000);
    }
    try accounts_db.flushSlot(slot);

    // write new state
    const new_slot = @as(u64, @intCast(500));
    try accounts_db.putAccountBatch(
        accounts2,
        pubkeys2,
        new_slot,
    );
    try accounts_db.flushSlot(new_slot);

    const r = try accounts_db.cleanAccountFiles(new_slot + 100);
    try std.testing.expect(r.num_old_states == new_len);
    try std.testing.expect(r.num_zero_lamports == 0);
    // shrink
    try std.testing.expect(accounts_db.shrink_account_files.count() == 1);
    try std.testing.expect(accounts_db.delete_account_files.count() == 0);
}

test "accounts_db.db: full clean account file works" {
    const allocator = std.testing.allocator;
    const logger = Logger{ .noop = {} };
    var accounts_db = try AccountsDB.init(allocator, logger, .{
        .num_index_bins = 4,
        .snapshot_dir = "test_data",
    });
    defer accounts_db.deinit(true);

    var random = std.rand.DefaultPrng.init(19);
    const rng = random.random();
    const n_accounts = 3;

    // generate the account file for slot 0
    const pubkeys = try allocator.alloc(Pubkey, n_accounts);
    const accounts = try allocator.alloc(Account, n_accounts);
    for (0..n_accounts) |i| {
        pubkeys[i] = Pubkey.random(rng);
        accounts[i] = try Account.random(allocator, rng, i % 1_000);
    }
    const slot = @as(u64, @intCast(200));
    try accounts_db.putAccountBatch(
        accounts,
        pubkeys,
        slot,
    );

    // duplicate before the flush/deinit
    const pubkeys2 = try allocator.alloc(Pubkey, n_accounts);
    const accounts2 = try allocator.alloc(Account, n_accounts);
    @memcpy(pubkeys2, pubkeys);
    for (0..n_accounts) |i| {
        accounts2[i] = try Account.random(allocator, rng, i % 1_000);
    }

    try accounts_db.flushSlot(slot);

    var r = try accounts_db.cleanAccountFiles(0); // zero is rooted so no files should be cleaned
    try std.testing.expect(r.num_old_states == 0);
    try std.testing.expect(r.num_zero_lamports == 0);

    r = try accounts_db.cleanAccountFiles(1); // zero has no old state so no files should be cleaned
    try std.testing.expect(r.num_old_states == 0);
    try std.testing.expect(r.num_zero_lamports == 0);

    // write new state
    const new_slot = @as(u64, @intCast(500));
    try accounts_db.putAccountBatch(
        accounts2,
        pubkeys2,
        new_slot,
    );
    try accounts_db.flushSlot(new_slot);

    r = try accounts_db.cleanAccountFiles(new_slot + 100);
    try std.testing.expect(r.num_old_states == n_accounts);
    try std.testing.expect(r.num_zero_lamports == 0);
    // full delete
    try std.testing.expect(accounts_db.delete_account_files.count() == 1);

    // test delete
    try std.testing.expect(accounts_db.file_map.get(FileId.fromInt(2)) != null);
    try accounts_db.deleteAccountFiles();
    try std.testing.expect(accounts_db.file_map.get(FileId.fromInt(2)) == null);
}

test "accounts_db.db: shrink account file works" {
    const allocator = std.testing.allocator;
    const logger = Logger{ .noop = {} };
    var accounts_db = try AccountsDB.init(allocator, logger, .{
        .num_index_bins = 4,
        .snapshot_dir = "test_data",
    });
    defer accounts_db.deinit(true);

    var random = std.rand.DefaultPrng.init(19);
    const rng = random.random();
    const n_accounts = 10;

    // generate the account file for slot 0
    const pubkeys = try allocator.alloc(Pubkey, n_accounts);
    const accounts = try allocator.alloc(Account, n_accounts);
    for (0..n_accounts) |i| {
        pubkeys[i] = Pubkey.random(rng);
        accounts[i] = try Account.random(allocator, rng, 100);
    }

    const slot = @as(u64, @intCast(200));
    try accounts_db.putAccountBatch(
        accounts,
        pubkeys,
        slot,
    );

    // test to make sure we can still read it
    const pubkey_remain = pubkeys[pubkeys.len - 1];

    // duplicate some before the flush/deinit
    const new_len = n_accounts - 1; // 90% delete = shrink
    const pubkeys2 = try allocator.alloc(Pubkey, new_len);
    const accounts2 = try allocator.alloc(Account, new_len);
    @memcpy(pubkeys2, pubkeys[0..new_len]);
    for (0..new_len) |i| {
        accounts2[i] = try Account.random(allocator, rng, i % 1_000);
    }
    try accounts_db.flushSlot(slot);

    // write new state
    const new_slot = @as(u64, @intCast(500));
    try accounts_db.putAccountBatch(
        accounts2,
        pubkeys2,
        new_slot,
    );
    try accounts_db.flushSlot(new_slot);

    // clean the account files - slot is queued for shrink
    _ = try accounts_db.cleanAccountFiles(new_slot + 100);
    try std.testing.expect(accounts_db.shrink_account_files.count() == 1);

    var slot_file_id: FileId = undefined;
    for (accounts_db.file_map.keys()) |file_id| {
        if (accounts_db.file_map.get(file_id).?.slot == slot) {
            slot_file_id = file_id;
            break;
        }
    }
    const v = accounts_db.file_map.get(slot_file_id).?;
    const pre_shrink_size = v.file_size;

    // full memory block
    const ref_mem = accounts_db.account_index.reference_memory.get(new_slot).?;
    try std.testing.expect(ref_mem.items.len == accounts2.len);

    // test: files were shrunk
    const r = try accounts_db.shrinkAccountFiles();
    try std.testing.expect(accounts_db.shrink_account_files.count() == 0);
    try std.testing.expect(r.num_accounts_deleted == 9);

    // test: new account file is shrunk
    var new_slot_file_id: FileId = undefined;
    for (accounts_db.file_map.keys()) |file_id| {
        if (accounts_db.file_map.get(file_id).?.slot == slot) {
            new_slot_file_id = file_id;
            break;
        }
    }
    const v2 = accounts_db.file_map.get(new_slot_file_id).?;
    const post_shrink_size = v2.file_size;
    try std.testing.expect(post_shrink_size < pre_shrink_size);

    // test: memory block is shrunk too
    const ref_mem_small = accounts_db.account_index.reference_memory.get(slot).?;
    try std.testing.expectEqual(1, ref_mem_small.items.len);

    // last account ref should still be accessible
    _ = try accounts_db.getAccount(&pubkey_remain);
}

pub const BenchmarkAccountsDBSnapshotLoad = struct {
    pub const min_iterations = 1;
    pub const max_iterations = 1;

    pub const BenchArgs = struct {
        use_disk: bool,
        n_threads: u32,
        name: []const u8,
    };

    pub const args = [_]BenchArgs{
        BenchArgs{
            .use_disk = false,
            .n_threads = 2,
            .name = "RAM (2 threads)",
        },
        BenchArgs{
            .use_disk = true,
            .n_threads = 2,
            .name = "DISK (2 threads)",
        },
    };

    pub fn loadSnapshot(bench_args: BenchArgs) !u64 {
        const allocator = std.heap.page_allocator;

        // unpack the snapshot
        // NOTE: usually this will be an incremental snapshot
        // renamed as a full snapshot (mv {inc-snap-fmt}.tar.zstd {full-snap-fmt}.tar.zstd)
        // (because test snapshots are too small and full snapshots are too big)
        const dir_path = "test_data/bench_snapshot/";
        const accounts_path = dir_path ++ "accounts";

        _ = std.fs.cwd().openDir(dir_path, .{ .iterate = true }) catch {
            std.debug.print("need to setup an snapshot dir for this benchmark...\n", .{});
            return 0;
        };

        var snapshot_files = try SnapshotFiles.find(allocator, dir_path);
        defer snapshot_files.deinit(allocator);

        var snapshots = try AllSnapshotFields.fromFiles(allocator, dir_path, snapshot_files);
        defer {
            allocator.free(snapshots.full_path);
            if (snapshots.incremental_path) |inc_path| {
                allocator.free(inc_path);
            }
        }
        const snapshot = try snapshots.all_fields.collapse();
        const logger = Logger{ .noop = {} };

        // const logger = Logger.init(allocator, .debug);
        // defer logger.deinit();
        // logger.spawn();

        var accounts_db = try AccountsDB.init(allocator, logger, .{
            .num_index_bins = 32,
            .use_disk_index = bench_args.use_disk,
            .snapshot_dir = dir_path,
        });
        // defer accounts_db.deinit(false);

        var timer = try std.time.Timer.start();
        try accounts_db.loadFromSnapshot(
            snapshot.accounts_db_fields,
            accounts_path,
            bench_args.n_threads,
            allocator,
        );
        const elapsed = timer.read();

        // sanity check
        const r = try accounts_db.computeAccountHashesAndLamports(.{ .FullAccountHash = .{
            .max_slot = accounts_db.largest_root_slot.raw,
        } });
        std.debug.print("r: {any}\n", .{r});

        return elapsed;
    }
};

pub const BenchmarkAccountsDB = struct {
    pub const min_iterations = 1;
    pub const max_iterations = 1;

    pub const MemoryType = enum {
        ram,
        disk,
    };

    pub const BenchArgs = struct {
        /// the number of accounts to store in the database (for each slot)
        n_accounts: usize,
        /// the number of slots to store (each slot is one batch write)
        slot_list_len: usize,
        /// the accounts memory type (ram (as a ArrayList) or disk (as a file))
        accounts: MemoryType,
        /// the index memory type (ram or disk (disk-memory allocator))
        index: MemoryType,
        /// the number of accounts to prepopulate the index with as a multiple of n_accounts
        /// ie, if n_accounts = 100 and n_accounts_multiple = 10, then the index will have 10x100=1000 accounts prepopulated
        n_accounts_multiple: usize = 0,
        /// the name of the benchmark
        name: []const u8 = "",
    };

    pub const args = [_]BenchArgs{
        BenchArgs{
            .n_accounts = 100_000,
            .slot_list_len = 1,
            .accounts = .ram,
            .index = .ram,
            .name = "100k accounts (1_slot - ram index - ram accounts)",
        },
        BenchArgs{
            .n_accounts = 100_000,
            .slot_list_len = 1,
            .accounts = .ram,
            .index = .disk,
            .name = "100k accounts (1_slot - disk index - ram accounts)",
        },
        BenchArgs{
            .n_accounts = 100_000,
            .slot_list_len = 1,
            .accounts = .disk,
            .index = .ram,
            .name = "100k accounts (1_slot - ram index - disk accounts)",
        },
        BenchArgs{
            .n_accounts = 100_000,
            .slot_list_len = 1,
            .accounts = .disk,
            .index = .disk,
            .name = "100k accounts (1_slot - disk index - disk accounts)",
        },

        // // test accounts in ram
        // BenchArgs{
        //     .n_accounts = 100_000,
        //     .slot_list_len = 1,
        //     .accounts = .ram,
        //     .index = .ram,
        //     .name = "100k accounts (1_slot - ram index - ram accounts)",
        // },
        // BenchArgs{
        //     .n_accounts = 10_000,
        //     .slot_list_len = 10,
        //     .accounts = .ram,
        //     .index = .ram,
        //     .name = "10k accounts (10_slots - ram index - ram accounts)",
        // },

        // // tests large number of accounts on disk
        // BenchArgs{
        //     .n_accounts = 10_000,
        //     .slot_list_len = 10,
        //     .accounts = .disk,
        //     .index = .ram,
        //     .name = "10k accounts (10_slots - ram index - disk accounts)",
        // },
        // BenchArgs{
        //     .n_accounts = 500_000,
        //     .slot_list_len = 1,
        //     .accounts = .disk,
        //     .index = .ram,
        //     .name = "500k accounts (1_slot - ram index - disk accounts)",
        // },
        // BenchArgs{
        //     .n_accounts = 500_000,
        //     .slot_list_len = 3,
        //     .accounts = .disk,
        //     .index = .ram,
        //     .name = "500k accounts (3_slot - ram index - disk accounts)",
        // },
        // BenchArgs{
        //     .n_accounts = 3_000_000,
        //     .slot_list_len = 1,
        //     .accounts = .disk,
        //     .index = .ram,
        //     .name = "3M accounts (1_slot - ram index - disk accounts)",
        // },
        // BenchArgs{
        //     .n_accounts = 3_000_000,
        //     .slot_list_len = 3,
        //     .accounts = .disk,
        //     .index = .ram,
        //     .name = "3M accounts (3_slot - ram index - disk accounts)",
        // },
        // BenchArgs{
        //     .n_accounts = 500_000,
        //     .slot_list_len = 1,
        //     .accounts = .disk,
        //     .n_accounts_multiple = 2, // 1 mill accounts init
        //     .index = .ram,
        //     .name = "3M accounts (3_slot - ram index - disk accounts)",
        // },

        // // testing disk indexes
        // BenchArgs{
        //     .n_accounts = 500_000,
        //     .slot_list_len = 1,
        //     .accounts = .disk,
        //     .index = .disk,
        //     .name = "500k accounts (1_slot - disk index - disk accounts)",
        // },
        // BenchArgs{
        //     .n_accounts = 3_000_000,
        //     .slot_list_len = 1,
        //     .accounts = .disk,
        //     .index = .disk,
        //     .name = "3m accounts (1_slot - disk index - disk accounts)",
        // },
        // BenchArgs{
        //     .n_accounts = 500_000,
        //     .slot_list_len = 1,
        //     .accounts = .disk,
        //     .index = .disk,
        //     .n_accounts_multiple = 2,
        //     .name = "500k accounts (1_slot - disk index - disk accounts)",
        // },
    };

    pub fn readAccounts(bench_args: BenchArgs) !u64 {
        const n_accounts = bench_args.n_accounts;
        const slot_list_len = bench_args.slot_list_len;
        const total_n_accounts = n_accounts * slot_list_len;

        var gpa = std.heap.GeneralPurposeAllocator(.{}){};
        var allocator = gpa.allocator();

        const disk_path = "test_data/tmp/";
        std.fs.cwd().makeDir(disk_path) catch {};

        const logger = Logger{ .noop = {} };
        var accounts_db: AccountsDB = undefined;
        if (bench_args.index == .disk) {
            accounts_db = try AccountsDB.init(allocator, logger, .{
<<<<<<< HEAD
                .snapshot_dir = "test_data/",
                .use_disk_index = true,
=======
                .disk_index_path = disk_path ++ "tmp",
>>>>>>> 5ddea905
            });
        } else {
            accounts_db = try AccountsDB.init(allocator, logger, .{});
        }
        defer accounts_db.deinit(true);

        var random = std.rand.DefaultPrng.init(19);
        const rng = random.random();

        var pubkeys = try allocator.alloc(Pubkey, n_accounts);
        defer allocator.free(pubkeys);
        for (0..n_accounts) |i| {
            pubkeys[i] = Pubkey.random(rng);
        }

        var all_filenames = try ArrayList([]const u8).initCapacity(allocator, slot_list_len + bench_args.n_accounts_multiple);
        defer all_filenames.deinit();
        defer {
            for (all_filenames.items) |filepath| {
                std.fs.cwd().deleteFile(filepath) catch {
                    std.debug.print("failed to delete file: {s}\n", .{filepath});
                };
            }
        }

        if (bench_args.accounts == .ram) {
            const n_accounts_init = bench_args.n_accounts_multiple * bench_args.n_accounts;
            var accounts = try allocator.alloc(Account, (total_n_accounts + n_accounts_init));
            for (0..(total_n_accounts + n_accounts_init)) |i| {
                accounts[i] = try Account.random(allocator, rng, i % 1_000);
            }

            if (n_accounts_init > 0) {
                try accounts_db.putAccountBatch(
                    accounts[total_n_accounts..(total_n_accounts + n_accounts_init)],
                    pubkeys,
                    @as(u64, @intCast(0)),
                );
            }

            var timer = try std.time.Timer.start();
            for (0..slot_list_len) |i| {
                const start_index = i * n_accounts;
                const end_index = start_index + n_accounts;
                try accounts_db.putAccountBatch(
                    accounts[start_index..end_index],
                    pubkeys,
                    @as(u64, @intCast(i)),
                );
            }
            const elapsed = timer.read();
            std.debug.print("WRITE: {d}\n", .{elapsed});
        } else {
            var account_files = try ArrayList(AccountFile).initCapacity(allocator, slot_list_len);
            defer account_files.deinit();

            for (0..(slot_list_len + bench_args.n_accounts_multiple)) |s| {
                var size: usize = 0;
                for (0..total_n_accounts) |i| {
                    const data_len = i % 1_000;
                    size += std.mem.alignForward(
                        usize,
                        AccountInFile.STATIC_SIZE + data_len,
                        @sizeOf(u64),
                    );
                }
                const aligned_size = std.mem.alignForward(usize, size, std.mem.page_size);
                const filepath = try std.fmt.allocPrint(allocator, disk_path ++ "slot{d}.bin", .{s});

                const length = blk: {
                    var file = try std.fs.cwd().createFile(filepath, .{ .read = true });
                    defer file.close();

                    // resize the file
                    const file_size = (try file.stat()).size;
                    if (file_size < aligned_size) {
                        try file.seekTo(aligned_size - 1);
                        _ = try file.write(&[_]u8{1});
                        try file.seekTo(0);
                    }

                    var memory = try std.posix.mmap(
                        null,
                        aligned_size,
                        std.posix.PROT.READ | std.posix.PROT.WRITE,
                        std.posix.MAP{ .TYPE = .SHARED }, // need it written to the file before it can be used
                        file.handle,
                        0,
                    );

                    var offset: usize = 0;
                    for (0..n_accounts) |i| {
                        const account = try Account.random(allocator, rng, i % 1_000);
                        defer allocator.free(account.data);
                        var pubkey = pubkeys[i % n_accounts];
                        offset += try account.writeToBuf(&pubkey, memory[offset..]);
                    }
                    break :blk offset;
                };

                var account_file = blk: {
                    const file = try std.fs.cwd().openFile(filepath, .{ .mode = .read_write });
                    errdefer file.close();
                    break :blk try AccountFile.init(file, .{ .id = s, .length = length }, s);
                };
                errdefer account_file.deinit();

                if (s < bench_args.n_accounts_multiple) {
                    try accounts_db.putAccountFile(&account_file, n_accounts);
                } else {
                    // to be indexed later (and timed)
                    account_files.appendAssumeCapacity(account_file);
                }
                all_filenames.appendAssumeCapacity(filepath);
            }

            var timer = try std.time.Timer.start();
            for (account_files.items) |*account_file| {
                try accounts_db.putAccountFile(account_file, n_accounts);
            }
            const elapsed = timer.read();

            std.debug.print("WRITE: {d}\n", .{elapsed});
        }

        var timer = try std.time.Timer.start();
        for (0..n_accounts) |i| {
            const pubkey = &pubkeys[i];
            const account = try accounts_db.getAccount(pubkey);
            if (account.data.len != (i % 1_000)) {
                std.debug.panic("account data len dnm {}: {} != {}", .{ i, account.data.len, (i % 1_000) });
            }
        }
        const elapsed = timer.read();
        return elapsed;
    }
};<|MERGE_RESOLUTION|>--- conflicted
+++ resolved
@@ -45,9 +45,7 @@
 pub const ACCOUNT_INDEX_BINS: usize = 8192;
 // NOTE: this constant has a large impact on performance due to allocations (best to overestimate)
 pub const ACCOUNTS_PER_FILE_EST: usize = 1500;
-<<<<<<< HEAD
 const ACCOUNT_FILE_SHRINK_THRESHOLD = 70; // shrink account files with more than X% dead bytes
-=======
 
 pub const AccountsDBConfig = struct {
     // number of Accounts to preallocate for cache
@@ -61,7 +59,6 @@
     // how many DISK references to preallocate for each bin
     index_disk_capacity: usize = 0,
 };
->>>>>>> 5ddea905
 
 /// database for accounts
 pub const AccountsDB = struct {
@@ -2271,12 +2268,7 @@
         var accounts_db: AccountsDB = undefined;
         if (bench_args.index == .disk) {
             accounts_db = try AccountsDB.init(allocator, logger, .{
-<<<<<<< HEAD
-                .snapshot_dir = "test_data/",
                 .use_disk_index = true,
-=======
-                .disk_index_path = disk_path ++ "tmp",
->>>>>>> 5ddea905
             });
         } else {
             accounts_db = try AccountsDB.init(allocator, logger, .{});
