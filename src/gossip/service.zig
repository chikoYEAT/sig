const std = @import("std");
const builtin = @import("builtin");
const network = @import("zig-network");
const EndPoint = network.EndPoint;
const Packet = @import("../net/packet.zig").Packet;
const PACKET_DATA_SIZE = @import("../net/packet.zig").PACKET_DATA_SIZE;
const ThreadPoolTask = @import("../utils/thread.zig").ThreadPoolTask;
const ThreadPool = @import("../sync/thread_pool.zig").ThreadPool;
const Task = ThreadPool.Task;
const Batch = ThreadPool.Batch;
const ArrayList = std.ArrayList;
const Thread = std.Thread;
const AtomicBool = std.atomic.Value(bool);
const UdpSocket = network.Socket;
const Tuple = std.meta.Tuple;
const SocketAddr = @import("../net/net.zig").SocketAddr;
const endpointToString = @import("../net/net.zig").endpointToString;
const _gossipMessages = @import("message.zig");
const GossipMessage = _gossipMessages.GossipMessage;
const PruneData = _gossipMessages.PruneData;
const Mux = @import("../sync/mux.zig").Mux;
const RwMux = @import("../sync/mux.zig").RwMux;
const Ping = @import("ping_pong.zig").Ping;
const Pong = @import("ping_pong.zig").Pong;
const bincode = @import("../bincode/bincode.zig");
const gossip = @import("../gossip/data.zig");
const LegacyContactInfo = gossip.LegacyContactInfo;
const ContactInfo = @import("data.zig").ContactInfo;
const socket_tag = @import("data.zig").socket_tag;
const SignedGossipData = gossip.SignedGossipData;
const KeyPair = std.crypto.sign.Ed25519.KeyPair;
const Pubkey = @import("../core/pubkey.zig").Pubkey;
const getWallclockMs = @import("../gossip/data.zig").getWallclockMs;
const _gossip_table = @import("../gossip/table.zig");
const GossipTable = _gossip_table.GossipTable;
const HashTimeQueue = _gossip_table.HashTimeQueue;
const UNIQUE_PUBKEY_CAPACITY = _gossip_table.UNIQUE_PUBKEY_CAPACITY;
const AutoArrayHashSet = _gossip_table.AutoArrayHashSet;
const Logger = @import("../trace/log.zig").Logger;
const Entry = @import("../trace/entry.zig").Entry;
const pull_request = @import("../gossip/pull_request.zig");
const GossipPullFilter = pull_request.GossipPullFilter;
const MAX_NUM_PULL_REQUESTS = pull_request.MAX_NUM_PULL_REQUESTS;
const pull_response = @import("../gossip/pull_response.zig");
const ActiveSet = @import("../gossip/active_set.zig").ActiveSet;
const Hash = @import("../core/hash.zig").Hash;
const socket_utils = @import("../net/socket_utils.zig");
const Channel = @import("../sync/channel.zig").Channel;
const PingCache = @import("./ping_pong.zig").PingCache;
const PingAndSocketAddr = @import("./ping_pong.zig").PingAndSocketAddr;
const echo = @import("../net/echo.zig");
const GossipDumpService = @import("../gossip/dump_service.zig").GossipDumpService;
const ServiceManager = @import("../utils/service.zig").ServiceManager;

const Registry = @import("../prometheus/registry.zig").Registry;
const globalRegistry = @import("../prometheus/registry.zig").globalRegistry;
const GetMetricError = @import("../prometheus/registry.zig").GetMetricError;
const Counter = @import("../prometheus/counter.zig").Counter;

const PacketBatch = ArrayList(Packet);
const GossipMessageWithEndpoint = struct { from_endpoint: EndPoint, message: GossipMessage };

pub const GOSSIP_PULL_RATE_MS: u64 = 5 * std.time.ms_per_s;
pub const GOSSIP_PULL_TIMEOUT_MS: u64 = 15 * std.time.ms_per_s;
pub const GOSSIP_PUSH_MSG_TIMEOUT_MS: u64 = 30 * std.time.ms_per_s;
pub const GOSSIP_PRUNE_MSG_TIMEOUT_MS: u64 = 500;

pub const FAILED_INSERTS_RETENTION_MS: u64 = 20_000;

pub const MAX_PACKETS_PER_PUSH: usize = 64;
pub const MAX_BYTES_PER_PUSH: u64 = PACKET_DATA_SIZE * @as(u64, MAX_PACKETS_PER_PUSH);

// 4 (enum) + 32 (pubkey) + 8 (len) = 44
pub const MAX_PUSH_MESSAGE_PAYLOAD_SIZE: usize = PACKET_DATA_SIZE - 44;

pub const GOSSIP_SLEEP_MILLIS: u64 = 100;
pub const GOSSIP_PING_CACHE_CAPACITY: usize = 65_536;
pub const GOSSIP_PING_CACHE_TTL_NS: u64 = std.time.ns_per_s * 1280;
pub const GOSSIP_PING_CACHE_RATE_LIMIT_DELAY_NS: u64 = std.time.ns_per_s * (1280 / 64);

pub const MAX_NUM_VALUES_PULL_RESPONSE = 20; // TODO: this is approx the rust one -- should tune

/// Maximum number of origin nodes that a PruneData may contain, such that the
/// serialized size of the PruneMessage stays below PACKET_DATA_SIZE.
pub const MAX_PRUNE_DATA_NODES: usize = 32;
pub const NUM_ACTIVE_SET_ENTRIES: usize = 25;

// TODO: replace with get_epoch_duration when BankForks is supported
const DEFAULT_EPOCH_DURATION: u64 = 172800000;

pub const PUB_GOSSIP_STATS_INTERVAL_MS = 2 * std.time.ms_per_s;
pub const GOSSIP_TRIM_INTERVAL_MS = 10 * std.time.ms_per_s;

pub const GOSSIP_VERIFY_PACKET_PARALLEL_TASKS = 4;

pub const GossipService = struct {
    allocator: std.mem.Allocator,

    // note: this contact info should not change
    gossip_socket: UdpSocket,
    /// This contact info is mutated by the buildMessages thread, so it must
    /// only be read by that thread, or it needs a synchronization mechanism.
    my_contact_info: ContactInfo,
    my_keypair: KeyPair,
    my_pubkey: Pubkey,
    my_shred_version: std.atomic.Value(u16),
    exit: *AtomicBool,

    // communication between threads
    packet_incoming_channel: *Channel(PacketBatch),
    packet_outgoing_channel: *Channel(PacketBatch),
    verified_incoming_channel: *Channel(GossipMessageWithEndpoint),

    gossip_table_rw: RwMux(GossipTable),
    // push message things
    active_set_rw: RwMux(ActiveSet),
    push_msg_queue_mux: Mux(ArrayList(SignedGossipData)),
    // pull message things
    failed_pull_hashes_mux: Mux(HashTimeQueue),

    /// This contact info is mutated by the buildMessages thread, so it must
    /// only be read by that thread, or it needs a synchronization mechanism.
    entrypoints: ArrayList(Entrypoint),
    ping_cache_rw: RwMux(*PingCache),
    logger: Logger,
    thread_pool: *ThreadPool,
    echo_server: echo.Server,

    stats: GossipStats,

    const Self = @This();

    const Entrypoint = struct { addr: SocketAddr, info: ?ContactInfo = null };

    pub fn init(
        allocator: std.mem.Allocator,
        my_contact_info: ContactInfo,
        my_keypair: KeyPair,
        entrypoints: ?[]const SocketAddr,
        exit: *AtomicBool,
        logger: Logger,
    ) !Self {
        var packet_incoming_channel = Channel(PacketBatch).init(allocator, 10000);
        errdefer packet_incoming_channel.deinit();

        var packet_outgoing_channel = Channel(PacketBatch).init(allocator, 10000);
        errdefer packet_outgoing_channel.deinit();

        var verified_incoming_channel = Channel(GossipMessageWithEndpoint).init(allocator, 10000);
        errdefer verified_incoming_channel.deinit();

        const thread_pool = try allocator.create(ThreadPool);
        const n_threads = @min(@as(u32, @truncate(std.Thread.getCpuCount() catch 1)), 8);
        thread_pool.* = ThreadPool.init(.{
            .max_threads = n_threads,
            .stack_size = 2 * 1024 * 1024,
        });
        logger.debugf("using n_threads in gossip: {}", .{n_threads});

        var gossip_table = try GossipTable.init(allocator, thread_pool);
        errdefer gossip_table.deinit();

        const gossip_table_rw = RwMux(GossipTable).init(gossip_table);
        const my_pubkey = Pubkey.fromPublicKey(&my_keypair.public_key);
        const my_shred_version = my_contact_info.shred_version;
        const active_set = ActiveSet.init(allocator);

        // bind the socket
        const gossip_address = my_contact_info.getSocket(socket_tag.GOSSIP) orelse return error.GossipAddrUnspecified;
        var gossip_socket = UdpSocket.create(.ipv4, .udp) catch return error.SocketCreateFailed;
        gossip_socket.bindToPort(gossip_address.port()) catch return error.SocketBindFailed;
        gossip_socket.setReadTimeout(socket_utils.SOCKET_TIMEOUT_US) catch return error.SocketSetTimeoutFailed; // 1 second

        const failed_pull_hashes = HashTimeQueue.init(allocator);
        const push_msg_q = ArrayList(SignedGossipData).init(allocator);
        const echo_server = echo.Server.init(allocator, gossip_address.port(), exit);

        var entrypoint_list = ArrayList(Entrypoint).init(allocator);
        if (entrypoints) |eps| {
            try entrypoint_list.ensureTotalCapacityPrecise(eps.len);
            for (eps) |ep| entrypoint_list.appendAssumeCapacity(.{ .addr = ep });
        }

        const stats = try GossipStats.init(logger);

        const ping_cache_ptr = try allocator.create(PingCache);
        ping_cache_ptr.* = try PingCache.init(
            allocator,
            GOSSIP_PING_CACHE_TTL_NS,
            GOSSIP_PING_CACHE_RATE_LIMIT_DELAY_NS,
            GOSSIP_PING_CACHE_CAPACITY,
        );

        return .{
            .my_contact_info = my_contact_info,
            .my_keypair = my_keypair,
            .my_pubkey = my_pubkey,
            .my_shred_version = std.atomic.Value(u16).init(my_shred_version),
            .gossip_socket = gossip_socket,
            .exit = exit,
            .packet_incoming_channel = packet_incoming_channel,
            .packet_outgoing_channel = packet_outgoing_channel,
            .verified_incoming_channel = verified_incoming_channel,
            .gossip_table_rw = gossip_table_rw,
            .allocator = allocator,
            .push_msg_queue_mux = Mux(ArrayList(SignedGossipData)).init(push_msg_q),
            .active_set_rw = RwMux(ActiveSet).init(active_set),
            .failed_pull_hashes_mux = Mux(HashTimeQueue).init(failed_pull_hashes),
            .entrypoints = entrypoint_list,
            .ping_cache_rw = RwMux(*PingCache).init(ping_cache_ptr),
            .echo_server = echo_server,
            .logger = logger,
            .thread_pool = thread_pool,
            .stats = stats,
        };
    }

    fn deinitRwMux(v: anytype) void {
        var lg = v.write();
        lg.mut().deinit();
        lg.unlock();
    }

    fn deinitMux(v: anytype) void {
        var lg = v.lock();
        lg.mut().deinit();
        lg.unlock();
    }

    pub fn deinit(self: *Self) void {
        self.my_contact_info.deinit();
        self.echo_server.deinit();
        self.gossip_socket.close();

        {
            var buff_lock = self.packet_incoming_channel.buffer.lock();
            const buff: *std.ArrayList(PacketBatch) = buff_lock.mut();
            for (buff.items) |*item| item.deinit();
            buff_lock.unlock();
            self.packet_incoming_channel.deinit();
        }
        {
            var buff_lock = self.packet_outgoing_channel.buffer.lock();
            const buff: *std.ArrayList(PacketBatch) = buff_lock.mut();
            for (buff.items) |*item| item.deinit();
            buff_lock.unlock();
            self.packet_outgoing_channel.deinit();
        }
        self.verified_incoming_channel.deinit();

        self.entrypoints.deinit();
        self.allocator.destroy(self.thread_pool);

        deinitRwMux(&self.gossip_table_rw);
        deinitRwMux(&self.active_set_rw);
        {
            var lg = self.ping_cache_rw.write();
            lg.mut().deinit();
            self.allocator.destroy(lg.mut());
            lg.unlock();
        }
        deinitMux(&self.push_msg_queue_mux);
        deinitMux(&self.failed_pull_hashes_mux);
    }

    pub const RunHandles = struct {
        exit: *AtomicBool,
        receiver_thread: std.Thread,
        packet_verifier_thread: std.Thread,
        message_processor_thread: std.Thread,
        message_builder_thread: ?std.Thread,
        responder_thread: std.Thread,
        dumper_thread: ?std.Thread,

        /// If any of the threads join, all other threads will be signalled to join.
        pub fn joinAndExit(handles: RunHandles) void {
            inline for (@typeInfo(RunHandles).Struct.fields, 0..) |field, i| cont: {
                comptime if (@field(std.meta.FieldEnum(RunHandles), field.name) == .exit) {
                    std.debug.assert(field.type == *AtomicBool);
                    continue;
                };
                const maybe_thread: ?std.Thread = @field(handles, field.name);
                const thread = maybe_thread orelse break :cont;
                thread.join(); // if we end up joining, something's gone wrong, so signal exit
                if (i == 0) handles.exit.store(true, .unordered);
            }
        }
    };

    pub const RunThreadsParams = struct {
        /// Allocator used to allocate message metadata.
        /// Helpful to use a dedicated allocator to reduce contention
        /// during message allocation & deallocation.
        /// Should be thread safe, and remain valid until calling `joinAll` on the result.
        message_allocator: std.mem.Allocator,

        spy_node: bool,
        dump: bool,
    };

    /// starts gossip and blocks until it exits
    pub fn run(self: *Self, spy_node: bool, dump: bool) !void {
        var service = try self.start(spy_node, dump);
        service.join();
        service.deinit();
    }

    /// spawns required threads for the gossip service and returns immediately
    /// including:
    ///     1) socket reciever
    ///     2) packet verifier
    ///     3) packet processor
    ///     4) build message loop (to send outgoing message) (only active if not a spy node)
    ///     5) a socket responder (to send outgoing packets)
    ///     6) echo server
<<<<<<< HEAD
    pub fn start(self: *Self, spy_node: bool, dump: bool) !ServiceManager {
=======
    pub fn runThreads(
        self: *Self,
        params: RunThreadsParams,
    ) std.Thread.SpawnError!RunHandles {
        const message_allocator = params.message_allocator;
        const spy_node = params.spy_node;
        const dump = params.dump;

>>>>>>> a6a970fe
        // TODO(Ahmad): need new server impl, for now we don't join server thread
        // because http.zig's server doesn't stop when you call server.stop() - it's broken
        // const echo_server_thread = try self.echo_server.listenAndServe();
        // _ = echo_server_thread;
        var manager = ServiceManager.init(self.allocator, self.logger, self.exit, "gossip", .{}, .{});

<<<<<<< HEAD
        try manager.spawn("gossip readSocket", socket_utils.readSocket, .{
=======
        const exitAndJoin = struct {
            inline fn exitAndJoin(exit: *AtomicBool, thread: std.Thread) void {
                exit.store(true, .unordered);
                thread.join();
            }
        }.exitAndJoin;

        const receiver_thread = try Thread.spawn(.{}, socket_utils.readSocket, .{
>>>>>>> a6a970fe
            self.allocator,
            self.gossip_socket,
            self.packet_incoming_channel,
            self.exit,
            self.logger,
        });
<<<<<<< HEAD
        try manager.spawn("gossip verifyPackets", verifyPackets, .{self});
        try manager.spawn("gossip processMessages", processMessages, .{self});

        if (!spy_node) try manager.spawn("gossip buildMessages", buildMessages, .{self});

        try manager.spawn("gossip sendSocket", socket_utils.sendSocket, .{
=======
        errdefer exitAndJoin(self.exit, receiver_thread);

        const packet_verifier_thread = try Thread.spawn(.{}, verifyPackets, .{ self, message_allocator });
        errdefer exitAndJoin(self.exit, packet_verifier_thread);

        const message_processor_thread = try Thread.spawn(.{}, processMessages, .{ self, message_allocator });
        errdefer exitAndJoin(self.exit, message_processor_thread);

        const maybe_message_builder_thread: ?std.Thread = if (!spy_node) try Thread.spawn(.{}, buildMessages, .{self}) else null;
        errdefer if (maybe_message_builder_thread) |thread| {
            exitAndJoin(self.exit, thread);
        };

        const responder_thread = try Thread.spawn(.{}, socket_utils.sendSocket, .{
>>>>>>> a6a970fe
            self.gossip_socket,
            self.packet_outgoing_channel,
            self.exit,
            self.logger,
        });
<<<<<<< HEAD

        if (dump) try manager.spawn("GossipDumpService", GossipDumpService.run, .{.{
=======
        errdefer exitAndJoin(self.exit, responder_thread);

        const maybe_dumper_thread: ?std.Thread = if (dump) try Thread.spawn(.{}, GossipDumpService.run, .{.{
>>>>>>> a6a970fe
            .allocator = self.allocator,
            .logger = self.logger,
            .gossip_table_rw = &self.gossip_table_rw,
            .exit = self.exit,
<<<<<<< HEAD
        }});

        return manager;
=======
        }}) else null;
        errdefer if (maybe_dumper_thread) |thread| {
            exitAndJoin(self.exit, thread);
        };

        return .{
            .exit = self.exit,

            .receiver_thread = receiver_thread,
            .packet_verifier_thread = packet_verifier_thread,
            .message_processor_thread = message_processor_thread,
            .message_builder_thread = maybe_message_builder_thread,
            .responder_thread = responder_thread,
            .dumper_thread = maybe_dumper_thread,
        };
>>>>>>> a6a970fe
    }

    pub fn run(self: *Self, params: RunThreadsParams) !void {
        const run_handles = try self.runThreads(params);
        defer run_handles.joinAndExit();
    }

    const VerifyMessageTask = ThreadPoolTask(VerifyMessageEntry);
    const VerifyMessageEntry = struct {
        allocator: std.mem.Allocator,
        packet_batch: ArrayList(Packet),
        verified_incoming_channel: *Channel(GossipMessageWithEndpoint),
        logger: Logger,

        pub fn callback(self: *VerifyMessageEntry) !void {
            defer self.packet_batch.deinit();

            for (@as([]const Packet, self.packet_batch.items)) |*packet| {
                var message = bincode.readFromSlice(
                    self.allocator,
                    GossipMessage,
                    packet.data[0..packet.size],
                    bincode.Params.standard,
                ) catch {
                    self.logger.errf("gossip: packet_verify: failed to deserialize", .{});
                    continue;
                };

                message.sanitize() catch {
                    self.logger.errf("gossip: packet_verify: failed to sanitize", .{});
                    bincode.free(self.allocator, message);
                    continue;
                };

                message.verifySignature() catch |e| {
                    self.logger.errf(
                        "gossip: packet_verify: failed to verify signature: {} from {}",
                        .{ e, packet.addr },
                    );
                    bincode.free(self.allocator, message);
                    continue;
                };

                const msg: GossipMessageWithEndpoint = .{
                    .from_endpoint = packet.addr,
                    .message = message,
                };
                try self.verified_incoming_channel.send(msg);
            }
        }
    };

    /// main logic for deserializing Packets into GossipMessage messages
    /// and verifing they have valid values, and have valid signatures.
    /// Verified GossipMessagemessages are then sent to the verified_channel.
    fn verifyPackets(
        self: *Self,
        /// Must be thread-safe. Can be a specific allocator which will
        /// only be contended for by the tasks spawned by in function.
        task_allocator: std.mem.Allocator,
    ) !void {
        const tasks = try VerifyMessageTask.init(self.allocator, GOSSIP_VERIFY_PACKET_PARALLEL_TASKS);
        defer self.allocator.free(tasks);

        // pre-allocate all the tasks
        for (tasks) |*task| {
            task.entry = .{
                .allocator = task_allocator,
                .verified_incoming_channel = self.verified_incoming_channel,
                .packet_batch = undefined,
                .logger = self.logger,
            };
        }

        while (!self.exit.load(.unordered)) {
            const maybe_packet_batches = try self.packet_incoming_channel.try_drain();
            const packet_batches = maybe_packet_batches orelse continue;
            defer self.packet_incoming_channel.allocator.free(packet_batches);

            // count number of packets
            var n_packets_drained: usize = 0;
            for (packet_batches) |*packet_batch| {
                n_packets_drained += packet_batch.items.len;
            }
            self.stats.gossip_packets_received.add(n_packets_drained);

            // verify in parallel using the threadpool
            // PERF: investigate CPU pinning
            var task_search_start_idx: usize = 0;
            for (packet_batches) |packet_batch| {
                const acquired_task_idx = VerifyMessageTask.awaitAndAcquireFirstAvailableTask(tasks, task_search_start_idx);
                task_search_start_idx = (acquired_task_idx + 1) % tasks.len;

                const task_ptr = &tasks[acquired_task_idx];
                task_ptr.entry.packet_batch = packet_batch;
                task_ptr.result catch |err| self.logger.errf("VerifyMessageTask encountered error: {s}", .{@errorName(err)});

                const batch = Batch.from(&task_ptr.task);
                self.thread_pool.schedule(batch);
            }
        }

        for (tasks) |*task| {
            task.blockUntilCompletion();
            task.result catch |err| self.logger.errf("VerifyMessageTask encountered error: {s}", .{@errorName(err)});
        }

        self.logger.debugf("verify_packets loop closed", .{});
    }

    // structs used in process_messages loop
    pub const PingMessage = struct {
        ping: *Ping,
        from_endpoint: *EndPoint,
    };

    pub const PongMessage = struct {
        pong: *Pong,
        from_endpoint: *EndPoint,
    };

    pub const PushMessage = struct {
        gossip_values: []SignedGossipData,
        from_pubkey: *const Pubkey,
        from_endpoint: *const EndPoint,
    };

    pub const PullRequestMessage = struct {
        filter: GossipPullFilter,
        value: SignedGossipData,
        from_endpoint: EndPoint,
    };

    pub const PullResponseMessage = struct {
        gossip_values: []SignedGossipData,
        from_pubkey: *Pubkey,
    };

    /// main logic for recieving and processing gossip messages.
    pub fn processMessages(self: *Self, message_allocator: std.mem.Allocator) !void {
        var timer = std.time.Timer.start() catch unreachable;
        var last_table_trim_ts: u64 = 0;
        var msg_count: usize = 0;

        // we batch messages bc:
        // 1) less lock contention
        // 2) can use packetbatchs (ie, pre-allocated packets)
        // 3) processing read-heavy messages in parallel (specifically pull-requests)

        const init_capacity = socket_utils.PACKETS_PER_BATCH;

        var ping_messages = try ArrayList(PingMessage).initCapacity(self.allocator, init_capacity);
        defer ping_messages.deinit();

        var pong_messages = try ArrayList(PongMessage).initCapacity(self.allocator, init_capacity);
        defer pong_messages.deinit();

        var push_messages = try ArrayList(PushMessage).initCapacity(self.allocator, init_capacity);
        defer push_messages.deinit();

        var pull_requests = try ArrayList(PullRequestMessage).initCapacity(self.allocator, init_capacity);
        defer pull_requests.deinit();

        var pull_responses = try ArrayList(PullResponseMessage).initCapacity(self.allocator, init_capacity);
        defer pull_responses.deinit();

        var prune_messages = try ArrayList(*PruneData).initCapacity(self.allocator, init_capacity);
        defer prune_messages.deinit();

        while (!self.exit.load(.unordered)) {
            const maybe_messages = try self.verified_incoming_channel.try_drain();

            if (maybe_messages == null) {
                continue;
            }

            if (msg_count == 0) {
                timer.reset();
            }

            const messages = maybe_messages.?;
            defer {
                for (messages) |*msg| {
                    // Important: this uses shallowFree instead of bincode.free
                    //
                    // The message contains some messaging metadata plus a
                    // payload of a SignedGossipData. The metadata won't be needed
                    // after this iteration is complete. The payload will be
                    // needed since it is stored in the GossipTable.
                    //
                    // bincode.free would free the entire message including the
                    // payload. This would lead to a segfault if the data is
                    // accessed from the GossipTable later.
                    //
                    // Not freeing at all would lead to a memory leak of any
                    // allocations in the metadata.
                    //
                    // The compromise is a "shallow" free that only frees the
                    // messaging metadata. SignedGossipData ownership will be
                    // transferred to GossipTable. The GossipTable implementation
                    // becomes responsible for freeing any SignedGossipDatas when
                    // needed.
                    //
                    // TODO: this approach is not ideal because it is difficult
                    // to maintain. Another approach such as reference counting
                    // would be safer. For more info, see:
                    // - GossipTable.remove
                    // - https://github.com/Syndica/sig/pull/69
                    msg.message.shallowFree(message_allocator);
                }
                self.verified_incoming_channel.allocator.free(messages);
            }

            msg_count += messages.len;

            for (messages) |*message| {
                switch (message.message) {
                    .PushMessage => |*push| {
                        try push_messages.append(PushMessage{
                            .gossip_values = push[1],
                            .from_pubkey = &push[0],
                            .from_endpoint = &message.from_endpoint,
                        });
                    },
                    .PullResponse => |*pull| {
                        try pull_responses.append(PullResponseMessage{
                            .from_pubkey = &pull[0],
                            .gossip_values = pull[1],
                        });
                    },
                    .PullRequest => |*pull| {
                        const value: SignedGossipData = pull[1];
                        switch (value.data) {
                            .ContactInfo => |*data| {
                                if (data.pubkey.equals(&self.my_pubkey)) {
                                    // talking to myself == ignore
                                    continue;
                                }
                                // Allow spy nodes with shred-verion == 0 to pull from other nodes.
                                if (data.shred_version != 0 and data.shred_version != self.my_shred_version.load(.monotonic)) {
                                    // non-matching shred version
                                    self.stats.pull_requests_dropped.add(1);
                                    continue;
                                }
                            },
                            .LegacyContactInfo => |*data| {
                                if (data.id.equals(&self.my_pubkey)) {
                                    // talking to myself == ignore
                                    continue;
                                }
                                // Allow spy nodes with shred-verion == 0 to pull from other nodes.
                                if (data.shred_version != 0 and data.shred_version != self.my_shred_version.load(.monotonic)) {
                                    // non-matching shred version
                                    self.stats.pull_requests_dropped.add(1);
                                    continue;
                                }
                            },
                            // only contact info supported
                            else => {
                                self.stats.pull_requests_dropped.add(1);
                                continue;
                            },
                        }

                        const from_addr = SocketAddr.fromEndpoint(&message.from_endpoint);
                        if (from_addr.isUnspecified() or from_addr.port() == 0) {
                            // unable to respond to these messages
                            self.stats.pull_requests_dropped.add(1);
                            continue;
                        }

                        try pull_requests.append(.{
                            .filter = pull[0],
                            .value = value,
                            .from_endpoint = message.from_endpoint,
                        });
                    },
                    .PruneMessage => |*prune| {
                        var prune_data = &prune[1];
                        const now = getWallclockMs();
                        const prune_wallclock = prune_data.wallclock;

                        const too_old = prune_wallclock < now -| GOSSIP_PRUNE_MSG_TIMEOUT_MS;
                        const incorrect_destination = !prune_data.destination.equals(&self.my_pubkey);
                        if (too_old or incorrect_destination) {
                            self.stats.prune_messages_dropped.add(1);
                            continue;
                        }
                        try prune_messages.append(prune_data);
                    },
                    .PingMessage => |*ping| {
                        const from_addr = SocketAddr.fromEndpoint(&message.from_endpoint);
                        if (from_addr.isUnspecified() or from_addr.port() == 0) {
                            // unable to respond to these messages
                            self.stats.ping_messages_dropped.add(1);
                            continue;
                        }

                        try ping_messages.append(PingMessage{
                            .ping = ping,
                            .from_endpoint = &message.from_endpoint,
                        });
                    },
                    .PongMessage => |*pong| {
                        try pong_messages.append(PongMessage{
                            .pong = pong,
                            .from_endpoint = &message.from_endpoint,
                        });
                    },
                }
            }

            // track metrics
            self.stats.gossip_packets_verified.add(messages.len);
            self.stats.ping_messages_recv.add(ping_messages.items.len);
            self.stats.pong_messages_recv.add(pong_messages.items.len);
            self.stats.push_messages_recv.add(push_messages.items.len);
            self.stats.pull_requests_recv.add(pull_requests.items.len);
            self.stats.pull_responses_recv.add(pull_responses.items.len);
            self.stats.prune_messages_recv.add(prune_messages.items.len);

            var gossip_packets_processed: usize = 0;
            gossip_packets_processed += ping_messages.items.len;
            gossip_packets_processed += pong_messages.items.len;
            gossip_packets_processed += push_messages.items.len;
            gossip_packets_processed += pull_requests.items.len;
            gossip_packets_processed += pull_responses.items.len;
            gossip_packets_processed += prune_messages.items.len;
            self.stats.gossip_packets_processed.add(gossip_packets_processed);

            self.stats.maybeLog();

            // handle batch messages
            if (push_messages.items.len > 0) {
                var x_timer = std.time.Timer.start() catch unreachable;
                self.handleBatchPushMessages(&push_messages) catch |err| {
                    self.logger.errf("handleBatchPushMessages failed: {}", .{err});
                };
                const elapsed = x_timer.read();
                self.stats.handle_batch_push_time.add(elapsed);

                push_messages.clearRetainingCapacity();
            }

            if (prune_messages.items.len > 0) {
                var x_timer = std.time.Timer.start() catch unreachable;
                self.handleBatchPruneMessages(&prune_messages);
                const elapsed = x_timer.read();
                self.stats.handle_batch_prune_time.add(elapsed);

                prune_messages.clearRetainingCapacity();
            }

            if (pull_requests.items.len > 0) {
                var x_timer = std.time.Timer.start() catch unreachable;
                self.handleBatchPullRequest(pull_requests) catch |err| {
                    self.logger.errf("handleBatchPullRequest failed: {}", .{err});
                };
                const elapsed = x_timer.read();
                self.stats.handle_batch_pull_req_time.add(elapsed);

                pull_requests.clearRetainingCapacity();
            }

            if (pull_responses.items.len > 0) {
                var x_timer = std.time.Timer.start() catch unreachable;
                self.handleBatchPullResponses(&pull_responses) catch |err| {
                    self.logger.errf("handleBatchPullResponses failed: {}", .{err});
                };
                const elapsed = x_timer.read();
                self.stats.handle_batch_pull_resp_time.add(elapsed);

                pull_responses.clearRetainingCapacity();
            }

            if (ping_messages.items.len > 0) {
                var x_timer = std.time.Timer.start() catch unreachable;
                self.handleBatchPingMessages(&ping_messages) catch |err| {
                    self.logger.errf("handleBatchPingMessages failed: {}", .{err});
                };
                const elapsed = x_timer.read();
                self.stats.handle_batch_ping_time.add(elapsed);

                ping_messages.clearRetainingCapacity();
            }

            if (pong_messages.items.len > 0) {
                var x_timer = std.time.Timer.start() catch unreachable;
                self.handleBatchPongMessages(&pong_messages);
                const elapsed = x_timer.read();
                self.stats.handle_batch_pong_time.add(elapsed);

                pong_messages.clearRetainingCapacity();
            }

            // TRIM gossip-table
            const trim_elapsed_ts = getWallclockMs() - last_table_trim_ts;
            if (trim_elapsed_ts > GOSSIP_TRIM_INTERVAL_MS) {
                // first check with a read lock
                const should_trim = blk: {
                    var gossip_table_lock = self.gossip_table_rw.read();
                    defer gossip_table_lock.unlock();
                    var gossip_table: *const GossipTable = gossip_table_lock.get();

                    const should_trim = gossip_table.shouldTrim(UNIQUE_PUBKEY_CAPACITY);
                    break :blk should_trim;
                };

                // then trim with write lock
                if (should_trim) {
                    var gossip_table_lock = self.gossip_table_rw.write();
                    defer gossip_table_lock.unlock();
                    var gossip_table: *GossipTable = gossip_table_lock.mut();

                    var x_timer = std.time.Timer.start() catch unreachable;
                    gossip_table.attemptTrim(UNIQUE_PUBKEY_CAPACITY) catch |err| {
                        self.logger.warnf("gossip_table.attemptTrim failed: {s}", .{@errorName(err)});
                    };
                    const elapsed = x_timer.read();
                    self.stats.handle_trim_table_time.add(elapsed);
                }
                last_table_trim_ts = getWallclockMs();
            }
        }

        self.logger.debugf("process_messages loop closed", .{});
    }

    /// main gossip loop for periodically sending new GossipMessagemessages.
    /// this includes sending push messages, pull requests, and triming old
    /// gossip data (in the gossip_table, active_set, and failed_pull_hashes).
    fn buildMessages(self: *Self) !void {
        var last_push_ts: u64 = 0;
        var last_stats_publish_ts: u64 = 0;
        var last_pull_req_ts: u64 = 0;
        var push_cursor: u64 = 0;
        var entrypoints_identified = false;
        var shred_version_assigned = false;

        while (!self.exit.load(.unordered)) {
            const top_of_loop_ts = getWallclockMs();

            if (top_of_loop_ts - last_pull_req_ts > GOSSIP_PULL_RATE_MS) pull_blk: {
                defer last_pull_req_ts = getWallclockMs();
                // this also includes sending ping messages to other peers
                const packets = self.buildPullRequests(
                    pull_request.MAX_BLOOM_SIZE,
                ) catch |e| {
                    self.logger.errf("failed to generate pull requests: {any}", .{e});
                    break :pull_blk;
                };
                self.stats.pull_requests_sent.add(packets.items.len);
                try self.packet_outgoing_channel.send(packets);
            }

            // new push msgs
            self.drainPushQueueToGossipTable(getWallclockMs());
            const maybe_push_packets = self.buildPushMessages(&push_cursor) catch |e| blk: {
                self.logger.errf("failed to generate push messages: {any}", .{e});
                break :blk null;
            };
            if (maybe_push_packets) |push_packets| {
                self.stats.push_messages_sent.add(push_packets.items.len);
                try self.packet_outgoing_channel.sendBatch(push_packets);
                push_packets.deinit();
            }

            // trim data
            try self.trimMemory(getWallclockMs());

            // initialize cluster data from gossip values
            entrypoints_identified = entrypoints_identified or try self.populateEntrypointsFromGossipTable();
            shred_version_assigned = shred_version_assigned or self.assignDefaultShredVersionFromEntrypoint();

            // periodic things
            if (top_of_loop_ts - last_push_ts > GOSSIP_PULL_TIMEOUT_MS / 2) {
                // update wallclock and sign
                self.my_contact_info.wallclock = getWallclockMs();
                const my_contact_info_value = try gossip.SignedGossipData.initSigned(gossip.GossipData{
                    .ContactInfo = try self.my_contact_info.clone(),
                }, &self.my_keypair);
                const my_legacy_contact_info_value = try gossip.SignedGossipData.initSigned(gossip.GossipData{
                    .LegacyContactInfo = LegacyContactInfo.fromContactInfo(&self.my_contact_info),
                }, &self.my_keypair);

                // push contact info
                {
                    var push_msg_queue_lock = self.push_msg_queue_mux.lock();
                    defer push_msg_queue_lock.unlock();
                    var push_msg_queue: *ArrayList(SignedGossipData) = push_msg_queue_lock.mut();

                    try push_msg_queue.append(my_contact_info_value);
                    try push_msg_queue.append(my_legacy_contact_info_value);
                }

                try self.rotateActiveSet();
                last_push_ts = getWallclockMs();
            }

            // publish metrics
            const stats_publish_elapsed_ts = getWallclockMs() - last_stats_publish_ts;
            if (stats_publish_elapsed_ts > PUB_GOSSIP_STATS_INTERVAL_MS) {
                try self.collectGossipTableMetrics();
                last_stats_publish_ts = getWallclockMs();
            }

            // sleep
            const elapsed_ts = getWallclockMs() - top_of_loop_ts;
            if (elapsed_ts < GOSSIP_SLEEP_MILLIS) {
                const time_left_ms = GOSSIP_SLEEP_MILLIS - elapsed_ts;
                std.time.sleep(time_left_ms * std.time.ns_per_ms);
            }
        }
        self.logger.infof("build_messages loop closed", .{});
    }

    // collect gossip table metrics and pushes them to stats
    pub fn collectGossipTableMetrics(self: *Self) !void {
        var gossip_table_lock = self.gossip_table_rw.read();
        defer gossip_table_lock.unlock();

        var gossip_table: *const GossipTable = gossip_table_lock.get();
        const n_entries = gossip_table.store.count();
        const n_pubkeys = gossip_table.pubkey_to_values.count();

        self.stats.table_n_values.add(n_entries);
        self.stats.table_n_pubkeys.add(n_pubkeys);
    }

    pub fn rotateActiveSet(self: *Self) !void {
        const now = getWallclockMs();
        var buf: [NUM_ACTIVE_SET_ENTRIES]ContactInfo = undefined;
        const gossip_peers = try self.getGossipNodes(&buf, NUM_ACTIVE_SET_ENTRIES, now);

        // filter out peers who have responded to pings
        const ping_cache_result = blk: {
            var ping_cache_lock = self.ping_cache_rw.write();
            defer ping_cache_lock.unlock();
            var ping_cache: *PingCache = ping_cache_lock.mut();

            const result = try ping_cache.filterValidPeers(self.allocator, self.my_keypair, gossip_peers);
            break :blk result;
        };
        var valid_gossip_indexs = ping_cache_result.valid_peers;
        defer valid_gossip_indexs.deinit();

        var valid_gossip_peers: [NUM_ACTIVE_SET_ENTRIES]ContactInfo = undefined;
        for (0.., valid_gossip_indexs.items) |i, valid_gossip_index| {
            valid_gossip_peers[i] = gossip_peers[valid_gossip_index];
        }

        // send pings to peers
        var pings_to_send_out = ping_cache_result.pings;
        defer pings_to_send_out.deinit();
        try self.sendPings(pings_to_send_out);

        // reset push active set
        var active_set_lock = self.active_set_rw.write();
        defer active_set_lock.unlock();
        var active_set: *ActiveSet = active_set_lock.mut();
        try active_set.rotate(valid_gossip_peers[0..valid_gossip_indexs.items.len]);
    }

    /// logic for building new push messages which are sent to peers from the
    /// active set and serialized into packets.
    fn buildPushMessages(self: *Self, push_cursor: *u64) !ArrayList(ArrayList(Packet)) {
        // TODO: find a better static value?
        var buf: [512]gossip.GossipVersionedData = undefined;

        const gossip_entries = blk: {
            var gossip_table_lock = self.gossip_table_rw.read();
            defer gossip_table_lock.unlock();

            const gossip_table: *const GossipTable = gossip_table_lock.get();
            break :blk gossip_table.getEntriesWithCursor(&buf, push_cursor);
        };

        var packet_batch = ArrayList(ArrayList(Packet)).init(self.allocator);
        errdefer packet_batch.deinit();

        if (gossip_entries.len == 0) {
            return packet_batch;
        }

        const now = getWallclockMs();
        var total_byte_size: usize = 0;

        // find new values in gossip table
        // TODO: benchmark different approach of HashMapping(origin, value) first
        // then deriving the active set per origin in a batch
        var push_messages = std.AutoHashMap(EndPoint, ArrayList(SignedGossipData)).init(self.allocator);
        defer {
            var push_iter = push_messages.iterator();
            while (push_iter.next()) |push_entry| {
                push_entry.value_ptr.deinit();
            }
            push_messages.deinit();
        }

        var num_values_considered: usize = 0;
        {
            var active_set_lock = self.active_set_rw.read();
            var active_set: *const ActiveSet = active_set_lock.get();
            defer active_set_lock.unlock();

            if (active_set.len() == 0) return packet_batch;

            for (gossip_entries) |entry| {
                const value = entry.value;

                const entry_time = value.wallclock();
                const too_old = entry_time < now -| GOSSIP_PUSH_MSG_TIMEOUT_MS;
                const too_new = entry_time > now +| GOSSIP_PUSH_MSG_TIMEOUT_MS;
                if (too_old or too_new) {
                    num_values_considered += 1;
                    continue;
                }

                const byte_size = try bincode.getSerializedSize(self.allocator, value, bincode.Params{});
                total_byte_size +|= byte_size;

                if (total_byte_size > MAX_BYTES_PER_PUSH) {
                    break;
                }

                // get the active set for these values *PER ORIGIN* due to prunes
                const origin = value.id();
                var active_set_peers = blk: {
                    var gossip_table_lock = self.gossip_table_rw.read();
                    defer gossip_table_lock.unlock();
                    const gossip_table: *const GossipTable = gossip_table_lock.get();

                    break :blk try active_set.getFanoutPeers(self.allocator, origin, gossip_table);
                };
                defer active_set_peers.deinit();

                for (active_set_peers.items) |peer| {
                    const maybe_peer_entry = push_messages.getEntry(peer);
                    if (maybe_peer_entry) |peer_entry| {
                        try peer_entry.value_ptr.append(value);
                    } else {
                        var peer_entry = try ArrayList(SignedGossipData).initCapacity(self.allocator, 1);
                        peer_entry.appendAssumeCapacity(value);
                        try push_messages.put(peer, peer_entry);
                    }
                }
                num_values_considered += 1;
            }
        }

        // adjust cursor for values not sent this round
        // NOTE: labs client doesnt do this - bug?
        const num_values_not_considered = gossip_entries.len - num_values_considered;
        push_cursor.* -= num_values_not_considered;

        var push_iter = push_messages.iterator();
        while (push_iter.next()) |push_entry| {
            const gossip_values: *const ArrayList(SignedGossipData) = push_entry.value_ptr;
            const to_endpoint: *const EndPoint = push_entry.key_ptr;

            // send the values as a pull response
            const packets = try gossipDataToPackets(
                self.allocator,
                &self.my_pubkey,
                gossip_values.items,
                to_endpoint,
                ChunkType.PushMessage,
            );
            if (packets.items.len > 0) {
                try packet_batch.append(packets);
            }
        }
        return packet_batch;
    }

    /// builds new pull request messages and serializes it into a list of Packets
    /// to be sent to a random set of gossip nodes.
    fn buildPullRequests(
        self: *Self,
        /// the bloomsize of the pull request's filters
        bloom_size: usize,
    ) !ArrayList(Packet) {
        // get nodes from gossip table
        var buf: [MAX_NUM_PULL_REQUESTS]ContactInfo = undefined;
        const now = getWallclockMs();
        const peers = try self.getGossipNodes(
            &buf,
            MAX_NUM_PULL_REQUESTS,
            now,
        );

        // randomly include an entrypoint in the pull if we dont have their contact info
        var rng = std.rand.DefaultPrng.init(now);
        var entrypoint_index: i16 = -1;
        if (self.entrypoints.items.len != 0) blk: {
            const maybe_entrypoint_index = rng.random().intRangeAtMost(usize, 0, self.entrypoints.items.len - 1);
            if (self.entrypoints.items[maybe_entrypoint_index].info) |_| {
                // early exit - we already have the peer in our contact info
                break :blk;
            }
            // we dont have them so well add them to the peer list (as default contact info)
            entrypoint_index = @intCast(maybe_entrypoint_index);
        }

        // filter out peers who have responded to pings
        const ping_cache_result = blk: {
            var ping_cache_lock = self.ping_cache_rw.write();
            defer ping_cache_lock.unlock();
            var ping_cache: *PingCache = ping_cache_lock.mut();

            const result = try ping_cache.filterValidPeers(self.allocator, self.my_keypair, peers);
            break :blk result;
        };
        var valid_gossip_peer_indexs = ping_cache_result.valid_peers;
        defer valid_gossip_peer_indexs.deinit();

        // send pings to peers
        var pings_to_send_out = ping_cache_result.pings;
        defer pings_to_send_out.deinit();
        try self.sendPings(pings_to_send_out);

        const should_send_to_entrypoint = entrypoint_index != -1;
        const num_peers = valid_gossip_peer_indexs.items.len;

        if (num_peers == 0 and !should_send_to_entrypoint) {
            return error.NoPeers;
        }

        // compute failed pull gossip hash values
        const failed_pull_hashes_array = blk: {
            var failed_pull_hashes_lock = self.failed_pull_hashes_mux.lock();
            defer failed_pull_hashes_lock.unlock();

            const failed_pull_hashes: *const HashTimeQueue = failed_pull_hashes_lock.get();
            break :blk try failed_pull_hashes.getValues();
        };
        defer failed_pull_hashes_array.deinit();

        // build gossip filters
        var filters = try pull_request.buildGossipPullFilters(
            self.allocator,
            &self.gossip_table_rw,
            &failed_pull_hashes_array,
            bloom_size,
            MAX_NUM_PULL_REQUESTS,
        );
        defer pull_request.deinitGossipPullFilters(&filters);

        // build packet responses
        var n_packets: usize = 0;
        if (num_peers != 0) n_packets += filters.items.len;
        if (should_send_to_entrypoint) n_packets += filters.items.len;

        var packet_batch = try ArrayList(Packet).initCapacity(self.allocator, n_packets);
        packet_batch.appendNTimesAssumeCapacity(Packet.default(), n_packets);
        var packet_index: usize = 0;

        // update wallclock and sign
        self.my_contact_info.wallclock = now;
        const my_contact_info_value = try gossip.SignedGossipData.initSigned(gossip.GossipData{
            .LegacyContactInfo = LegacyContactInfo.fromContactInfo(&self.my_contact_info),
        }, &self.my_keypair);

        if (num_peers != 0) {
            for (filters.items) |filter_i| {
                // TODO: incorperate stake weight in random sampling
                const peer_index = rng.random().intRangeAtMost(usize, 0, num_peers - 1);
                const peer_contact_info_index = valid_gossip_peer_indexs.items[peer_index];
                const peer_contact_info = peers[peer_contact_info_index];
                if (peer_contact_info.getSocket(socket_tag.GOSSIP)) |gossip_addr| {
                    const message = GossipMessage{ .PullRequest = .{ filter_i, my_contact_info_value } };

                    var packet = &packet_batch.items[packet_index];
                    const bytes = try bincode.writeToSlice(&packet.data, message, bincode.Params{});
                    packet.size = bytes.len;
                    packet.addr = gossip_addr.toEndpoint();
                    packet_index += 1;
                }
            }
        }

        // append entrypoint msgs
        if (should_send_to_entrypoint) {
            const entrypoint = self.entrypoints.items[@as(usize, @intCast(entrypoint_index))];
            for (filters.items) |filter| {
                const message = GossipMessage{ .PullRequest = .{ filter, my_contact_info_value } };

                var packet = &packet_batch.items[packet_index];
                const bytes = try bincode.writeToSlice(&packet.data, message, bincode.Params{});
                packet.size = bytes.len;
                packet.addr = entrypoint.addr.toEndpoint();
                packet_index += 1;
            }
        }

        return packet_batch;
    }

    const PullRequestTask = struct {
        allocator: std.mem.Allocator,
        my_pubkey: *const Pubkey,
        from_endpoint: *const EndPoint,
        filter: *GossipPullFilter,
        value: *SignedGossipData,
        gossip_table: *const GossipTable,
        output: ArrayList(Packet),
        output_limit: *std.atomic.Value(i64),
        output_consumed: std.atomic.Value(bool) = std.atomic.Value(bool).init(false),

        task: Task,
        done: std.atomic.Value(bool) = std.atomic.Value(bool).init(false),

        pub fn deinit(this: *PullRequestTask) void {
            if (!this.output_consumed.load(.acquire)) {
                this.output.deinit();
            }
        }

        pub fn callback(task: *Task) void {
            var self: *@This() = @fieldParentPtr("task", task);
            defer self.done.store(true, .release);

            const output_limit = self.output_limit.load(.unordered);
            if (output_limit <= 0) {
                return;
            }

            const response_gossip_values = pull_response.filterSignedGossipDatas(
                self.allocator,
                self.gossip_table,
                self.filter,
                gossip.getWallclockMs(),
                @as(usize, @max(output_limit, 0)),
            ) catch {
                return;
            };
            defer response_gossip_values.deinit();

            _ = self.output_limit.fetchSub(
                @as(i64, @intCast(response_gossip_values.items.len)),
                .release,
            );

            const packets = gossipDataToPackets(
                self.allocator,
                self.my_pubkey,
                response_gossip_values.items,
                self.from_endpoint,
                ChunkType.PullResponse,
            ) catch return;

            if (packets.items.len > 0) {
                defer packets.deinit();
                self.output.appendSlice(packets.items) catch {
                    std.debug.panic("thread task: failed to append packets", .{});
                };
            }
        }
    };

    fn handleBatchPullRequest(
        self: *Self,
        pull_requests: ArrayList(PullRequestMessage),
    ) !void {
        // update the callers
        // TODO: parallelize this?
        const now = getWallclockMs();
        {
            var gossip_table_lock = self.gossip_table_rw.write();
            defer gossip_table_lock.unlock();
            var gossip_table: *GossipTable = gossip_table_lock.mut();

            for (pull_requests.items) |*req| {
                const caller = req.value.id();
                gossip_table.insert(req.value, now) catch {};
                gossip_table.updateRecordTimestamp(caller, now);
            }
        }

        var valid_indexs = blk: {
            var ping_cache_lock = self.ping_cache_rw.write();
            defer ping_cache_lock.unlock();
            var ping_cache: *PingCache = ping_cache_lock.mut();

            var peers = try ArrayList(ContactInfo).initCapacity(self.allocator, pull_requests.items.len);
            defer peers.deinit();
            var arena = std.heap.ArenaAllocator.init(self.allocator);
            defer arena.deinit();
            {
                var gossip_table_lock = self.gossip_table_rw.read();
                defer gossip_table_lock.unlock();
                var gossip_table: *const GossipTable = gossip_table_lock.get();
                for (pull_requests.items) |req| {
                    const contact_info = switch (req.value.data) {
                        .ContactInfo => |ci| ci,
                        .LegacyContactInfo => |legacy| gossip_table.getContactInfo(legacy.id) orelse
                            try legacy.toContactInfo(arena.allocator()),
                        else => return error.PullRequestWithoutContactInfo,
                    };
                    peers.appendAssumeCapacity(contact_info);
                }
            }

            const result = try ping_cache.filterValidPeers(self.allocator, self.my_keypair, peers.items);
            defer result.pings.deinit();
            try self.sendPings(result.pings);

            break :blk result.valid_peers;
        };
        defer valid_indexs.deinit();

        if (valid_indexs.items.len == 0) {
            return;
        }

        // create the pull requests
        const n_valid_requests = valid_indexs.items.len;

        const tasks = try self.allocator.alloc(PullRequestTask, n_valid_requests);
        defer {
            for (tasks) |*task| task.deinit();
            self.allocator.free(tasks);
        }

        {
            var gossip_table_lock = self.gossip_table_rw.read();
            const gossip_table: *const GossipTable = gossip_table_lock.get();
            defer gossip_table_lock.unlock();

            var output_limit = std.atomic.Value(i64).init(MAX_NUM_VALUES_PULL_RESPONSE);

            for (valid_indexs.items, 0..) |i, task_index| {
                // create the thread task
                tasks[task_index] = PullRequestTask{
                    .task = .{ .callback = PullRequestTask.callback },
                    .my_pubkey = &self.my_pubkey,
                    .from_endpoint = &pull_requests.items[i].from_endpoint,
                    .filter = &pull_requests.items[i].filter,
                    .value = &pull_requests.items[i].value,
                    .gossip_table = gossip_table,
                    .output = ArrayList(Packet).init(self.allocator),
                    .allocator = self.allocator,
                    .output_limit = &output_limit,
                };

                // run it
                const batch = Batch.from(&tasks[task_index].task);
                self.thread_pool.schedule(batch);
            }

            // wait for them to be done to release the lock
            for (tasks) |*task| {
                while (!task.done.load(.acquire)) {
                    // wait
                }
            }
        }

        for (tasks) |*task| {
            if (task.output.items.len > 0) {
                self.stats.pull_responses_sent.add(1);
                // TODO: should only need one mux lock in this loop
                try self.packet_outgoing_channel.send(task.output);
                task.output_consumed.store(true, .release);
            }
        }
    }

    pub fn handleBatchPongMessages(
        self: *Self,
        pong_messages: *const ArrayList(PongMessage),
    ) void {
        const now = std.time.Instant.now() catch @panic("time is not supported on the OS!");

        var ping_cache_lock = self.ping_cache_rw.write();
        defer ping_cache_lock.unlock();
        var ping_cache: *PingCache = ping_cache_lock.mut();

        for (pong_messages.items) |*pong_message| {
            _ = ping_cache.receviedPong(
                pong_message.pong,
                SocketAddr.fromEndpoint(pong_message.from_endpoint),
                now,
            );
        }
    }

    pub fn handleBatchPingMessages(
        self: *Self,
        ping_messages: *const ArrayList(PingMessage),
    ) !void {
        const n_ping_messages = ping_messages.items.len;

        // init a new batch of pong responses
        var ping_packet_batch = try ArrayList(Packet).initCapacity(self.allocator, n_ping_messages);
        ping_packet_batch.appendNTimesAssumeCapacity(Packet.default(), n_ping_messages);
        errdefer ping_packet_batch.deinit();

        for (ping_messages.items, 0..) |*ping_message, i| {
            const pong = try Pong.init(ping_message.ping, &self.my_keypair);
            const pong_message = GossipMessage{ .PongMessage = pong };

            var packet = &ping_packet_batch.items[i];
            const bytes_written = try bincode.writeToSlice(
                &packet.data,
                pong_message,
                bincode.Params.standard,
            );

            packet.size = bytes_written.len;
            packet.addr = ping_message.from_endpoint.*;

            const endpoint_str = try endpointToString(self.allocator, ping_message.from_endpoint);
            defer endpoint_str.deinit();
            self.logger
                .field("from_endpoint", endpoint_str.items)
                .field("from_pubkey", &ping_message.ping.from.string())
                .debug("gossip: recv ping");
        }
        self.stats.pong_messages_sent.add(n_ping_messages);
        try self.packet_outgoing_channel.send(ping_packet_batch);
    }

    /// logic for handling a pull response message.
    /// successful inserted values, have their origin value timestamps updated.
    /// failed inserts (ie, too old or duplicate values) are added to the failed pull hashes so that they can be
    /// included in the next pull request (so we dont receive them again).
    pub fn handleBatchPullResponses(
        self: *Self,
        pull_response_messages: *const ArrayList(PullResponseMessage),
    ) !void {
        if (pull_response_messages.items.len == 0) {
            return;
        }

        const now = getWallclockMs();
        var failed_insert_ptrs = ArrayList(*SignedGossipData).init(self.allocator);
        defer failed_insert_ptrs.deinit();

        {
            var gossip_table_lock = self.gossip_table_rw.write();
            var gossip_table: *GossipTable = gossip_table_lock.mut();
            defer gossip_table_lock.unlock();

            for (pull_response_messages.items) |*pull_message| {
                const valid_len = self.filterBasedOnShredVersion(
                    gossip_table,
                    pull_message.gossip_values,
                    pull_message.from_pubkey.*,
                );

                const insert_results = try gossip_table.insertValues(
                    pull_message.gossip_values[0..valid_len],
                    GOSSIP_PULL_TIMEOUT_MS,
                    true,
                    true,
                );

                // silently insert the timeout values
                // (without updating all associated origin values)
                const timeout_indexs = insert_results.timeouts.?;
                defer timeout_indexs.deinit();
                for (timeout_indexs.items) |index| {
                    gossip_table.insert(
                        pull_message.gossip_values[index],
                        now,
                    ) catch {};
                }

                // update the contactInfo timestamps of the successful inserts
                // (and all other origin values)
                const successful_insert_indexs = insert_results.inserted.?;
                defer successful_insert_indexs.deinit();
                for (successful_insert_indexs.items) |index| {
                    const origin = pull_message.gossip_values[index].id();
                    gossip_table.updateRecordTimestamp(origin, now);
                }
                gossip_table.updateRecordTimestamp(pull_message.from_pubkey.*, now);

                var failed_insert_indexs = insert_results.failed.?;
                defer failed_insert_indexs.deinit();
                for (failed_insert_indexs.items) |index| {
                    try failed_insert_ptrs.append(&pull_message.gossip_values[index]);
                }
            }
        }

        {
            var failed_pull_hashes_lock = self.failed_pull_hashes_mux.lock();
            var failed_pull_hashes: *HashTimeQueue = failed_pull_hashes_lock.mut();
            defer failed_pull_hashes_lock.unlock();

            var buf: [PACKET_DATA_SIZE]u8 = undefined;
            for (failed_insert_ptrs.items) |gossip_value_ptr| {
                const bytes = bincode.writeToSlice(&buf, gossip_value_ptr.*, bincode.Params.standard) catch {
                    continue;
                };
                const value_hash = Hash.generateSha256Hash(bytes);
                try failed_pull_hashes.insert(value_hash, now);
            }
        }
    }

    /// logic for handling a prune message. verifies the prune message
    /// is not too old, and that the destination pubkey is the local node,
    /// then updates the active set to prune the list of origin Pubkeys.
    pub fn handleBatchPruneMessages(
        self: *Self,
        prune_messages: *const ArrayList(*PruneData),
    ) void {
        var active_set_lock = self.active_set_rw.write();
        defer active_set_lock.unlock();
        var active_set: *ActiveSet = active_set_lock.mut();

        for (prune_messages.items) |prune_data| {
            // update active set
            const from_pubkey = prune_data.pubkey;
            for (prune_data.prunes) |origin| {
                if (origin.equals(&self.my_pubkey)) {
                    continue;
                }
                active_set.prune(from_pubkey, origin);
            }
        }
    }

    /// builds a prune message for a list of origin Pubkeys and serializes the values
    /// into packets to send to the prune_destination.
    fn buildPruneMessage(
        self: *Self,
        /// origin Pubkeys which will be pruned
        failed_origins: *const std.AutoArrayHashMap(Pubkey, void),
        /// the pubkey of the node which we will send the prune message to
        prune_destination: Pubkey,
    ) error{ CantFindContactInfo, InvalidGossipAddress, OutOfMemory, SignatureError }!ArrayList(Packet) {
        const from_contact_info = blk: {
            var gossip_table_lock = self.gossip_table_rw.read();
            defer gossip_table_lock.unlock();

            const gossip_table: *const GossipTable = gossip_table_lock.get();
            break :blk gossip_table.getContactInfo(prune_destination) orelse {
                return error.CantFindContactInfo;
            };
        };
        const from_gossip_addr = from_contact_info.getSocket(socket_tag.GOSSIP) orelse return error.InvalidGossipAddress;
        gossip.sanitizeSocket(&from_gossip_addr) catch return error.InvalidGossipAddress;
        const from_gossip_endpoint = from_gossip_addr.toEndpoint();

        const failed_origin_len = failed_origins.keys().len;
        const n_packets = failed_origins.keys().len / MAX_PRUNE_DATA_NODES;
        var prune_packets = try ArrayList(Packet).initCapacity(self.allocator, n_packets);
        errdefer prune_packets.deinit();

        const now = getWallclockMs();
        var packet_buf: [PACKET_DATA_SIZE]u8 = undefined;

        var index: usize = 0;
        while (true) {
            const prune_size = @min(failed_origin_len - index, MAX_PRUNE_DATA_NODES);
            if (prune_size == 0) break;

            var prune_data = PruneData.init(
                self.my_pubkey,
                failed_origins.keys()[index..(prune_size + index)],
                prune_destination,
                now,
            );
            prune_data.sign(&self.my_keypair) catch return error.SignatureError;

            // put it into a packet
            const msg = GossipMessage{ .PruneMessage = .{ self.my_pubkey, prune_data } };
            // msg should never be bigger than the PacketSize and serialization shouldnt fail (unrecoverable)
            const msg_slice = bincode.writeToSlice(&packet_buf, msg, bincode.Params{}) catch unreachable;
            const packet = Packet.init(from_gossip_endpoint, packet_buf, msg_slice.len);
            try prune_packets.append(packet);

            index += prune_size;
        }

        return prune_packets;
    }

    pub fn handleBatchPushMessages(
        self: *Self,
        batch_push_messages: *const ArrayList(PushMessage),
    ) !void {
        if (batch_push_messages.items.len == 0) {
            return;
        }

        var pubkey_to_failed_origins = std.AutoArrayHashMap(
            Pubkey,
            AutoArrayHashSet(Pubkey),
        ).init(self.allocator);

        var pubkey_to_endpoint = std.AutoArrayHashMap(
            Pubkey,
            EndPoint,
        ).init(self.allocator);

        defer {
            // TODO: figure out a way to re-use these allocs
            pubkey_to_failed_origins.deinit();
            pubkey_to_endpoint.deinit();
        }

        // pre-allocate memory to track insertion failures
        var max_inserts_per_push: usize = 0;
        for (batch_push_messages.items) |*push_message| {
            max_inserts_per_push = @max(max_inserts_per_push, push_message.gossip_values.len);
        }
        var failed_insert_indexs = try std.ArrayList(usize)
            .initCapacity(self.allocator, max_inserts_per_push);
        defer failed_insert_indexs.deinit();

        // insert values and track the failed origins per pubkey
        {
            var timer = try std.time.Timer.start();

            var gossip_table_lock = self.gossip_table_rw.write();
            var gossip_table: *GossipTable = gossip_table_lock.mut();

            defer {
                gossip_table_lock.unlock();
                self.stats.push_messages_time_to_insert.add(timer.read());
            }

            var n_gossip_data: usize = 0;
            var n_failed_inserts: usize = 0;
            var n_invalid_data: usize = 0;

            for (batch_push_messages.items) |*push_message| {
                n_gossip_data += push_message.gossip_values.len;

                const valid_len = self.filterBasedOnShredVersion(
                    gossip_table,
                    push_message.gossip_values,
                    push_message.from_pubkey.*,
                );
                n_invalid_data += push_message.gossip_values.len - valid_len;

                try gossip_table.insertValuesMinAllocs(
                    push_message.gossip_values[0..valid_len],
                    GOSSIP_PUSH_MSG_TIMEOUT_MS,
                    &failed_insert_indexs,
                );
                n_failed_inserts += failed_insert_indexs.items.len;

                // logging this message takes too long and causes a bottleneck
                // self.logger
                //     .field("n_values", valid_len)
                //     .field("from_addr", &push_message.from_pubkey.string())
                //     .field("n_failed_inserts", failed_insert_indexs.items.len)
                //     .debug("gossip: recv push_message");

                if (failed_insert_indexs.items.len == 0) {
                    // dont need to build prune messages
                    continue;
                }

                // lookup contact info
                const from_contact_info = gossip_table.getContactInfo(push_message.from_pubkey.*) orelse {
                    // unable to find contact info
                    continue;
                };
                const from_gossip_addr = from_contact_info.getSocket(socket_tag.GOSSIP) orelse continue;
                from_gossip_addr.sanitize() catch {
                    // invalid gossip socket
                    continue;
                };

                // track the endpoint
                const from_gossip_endpoint = from_gossip_addr.toEndpoint();
                try pubkey_to_endpoint.put(push_message.from_pubkey.*, from_gossip_endpoint);

                // track failed origins
                var failed_origins = blk: {
                    const lookup_result = try pubkey_to_failed_origins.getOrPut(push_message.from_pubkey.*);
                    if (!lookup_result.found_existing) {
                        lookup_result.value_ptr.* = AutoArrayHashSet(Pubkey).init(self.allocator);
                    }
                    break :blk lookup_result.value_ptr;
                };
                for (failed_insert_indexs.items) |failed_index| {
                    const origin = push_message.gossip_values[failed_index].id();
                    try failed_origins.put(origin, {});
                }
            }

            self.stats.push_message_n_values.add(n_gossip_data);
            self.stats.push_message_n_invalid_values.add(n_failed_inserts);
            self.stats.push_message_n_invalid_values.add(n_invalid_data);
        }

        // build prune packets
        const now = getWallclockMs();
        var timer = try std.time.Timer.start();
        defer {
            self.stats.push_messages_time_build_prune.add(timer.read());
        }
        var pubkey_to_failed_origins_iter = pubkey_to_failed_origins.iterator();

        const n_packets = pubkey_to_failed_origins_iter.len;
        if (n_packets == 0) return;

        var prune_packet_batch = try ArrayList(Packet).initCapacity(self.allocator, n_packets);
        prune_packet_batch.appendNTimesAssumeCapacity(Packet.default(), n_packets);
        var count: usize = 0;

        while (pubkey_to_failed_origins_iter.next()) |failed_origin_entry| {
            const from_pubkey = failed_origin_entry.key_ptr.*;
            const failed_origins_hashset = failed_origin_entry.value_ptr;
            defer failed_origins_hashset.deinit();
            const from_endpoint = pubkey_to_endpoint.get(from_pubkey).?;

            const failed_origins: []Pubkey = failed_origins_hashset.keys();
            const prune_size = @min(failed_origins.len, MAX_PRUNE_DATA_NODES);

            var prune_data = PruneData.init(
                self.my_pubkey,
                failed_origins[0..prune_size],
                from_pubkey,
                now,
            );
            prune_data.sign(&self.my_keypair) catch return error.SignatureError;
            const msg = GossipMessage{ .PruneMessage = .{ self.my_pubkey, prune_data } };

            self.logger
                .field("n_pruned_origins", prune_size)
                .field("to_addr", &from_pubkey.string())
                .debug("gossip: send prune_message");

            var packet = &prune_packet_batch.items[count];
            const written_slice = bincode.writeToSlice(&packet.data, msg, bincode.Params{}) catch unreachable;
            packet.size = written_slice.len;
            packet.addr = from_endpoint;
            count += 1;
        }

        self.stats.prune_messages_sent.add(n_packets);
        try self.packet_outgoing_channel.send(prune_packet_batch);
    }

    /// removes old values from the gossip table and failed pull hashes struct
    /// based on the current time. This includes triming the purged values from the
    /// gossip table, triming the max number of pubkeys in the gossip table, and removing
    /// old labels from the gossip table.
    fn trimMemory(
        self: *Self,
        /// the current time
        now: u64,
    ) error{OutOfMemory}!void {
        const purged_cutoff_timestamp = now -| (5 * GOSSIP_PULL_TIMEOUT_MS);
        {
            var gossip_table_lock = self.gossip_table_rw.write();
            defer gossip_table_lock.unlock();
            var gossip_table: *GossipTable = gossip_table_lock.mut();

            try gossip_table.purged.trim(purged_cutoff_timestamp);
            try gossip_table.attemptTrim(UNIQUE_PUBKEY_CAPACITY);

            // TODO: condition timeout on stake weight:
            // - values from nodes with non-zero stake: epoch duration
            // - values from nodes with zero stake:
            //   - if all nodes have zero stake: epoch duration
            //   - if any other nodes have non-zero stake: GOSSIP_PULL_TIMEOUT_MS (15s)
            try gossip_table.removeOldLabels(now, DEFAULT_EPOCH_DURATION);
        }

        const failed_insert_cutoff_timestamp = now -| FAILED_INSERTS_RETENTION_MS;
        {
            var failed_pull_hashes_lock = self.failed_pull_hashes_mux.lock();
            defer failed_pull_hashes_lock.unlock();
            var failed_pull_hashes: *HashTimeQueue = failed_pull_hashes_lock.mut();

            try failed_pull_hashes.trim(failed_insert_cutoff_timestamp);
        }
    }

    /// Attempts to associate each entrypoint address with a contact info.
    /// Returns true if all entrypoints have been identified
    ///
    /// Acquires the gossip table lock regardless of whether the gossip table is used.
    fn populateEntrypointsFromGossipTable(self: *Self) !bool {
        var identified_all = true;

        var gossip_table_lock = self.gossip_table_rw.read();
        defer gossip_table_lock.unlock();
        var gossip_table: *const GossipTable = gossip_table_lock.get();

        for (self.entrypoints.items) |*entrypoint| {
            if (entrypoint.info == null) {
                entrypoint.info = try gossip_table.getOwnedContactInfoByGossipAddr(entrypoint.addr);
            }
            identified_all = identified_all and entrypoint.info != null;
        }
        return identified_all;
    }

    /// if we have no shred version, attempt to get one from an entrypoint.
    /// Returns true if the shred version is set to non-zero
    fn assignDefaultShredVersionFromEntrypoint(self: *Self) bool {
        if (self.my_shred_version.load(.monotonic) != 0) return true;
        for (self.entrypoints.items) |entrypoint| {
            if (entrypoint.info) |info| {
                if (info.shred_version != 0) {
                    var addr_str = entrypoint.addr.toString();
                    self.logger.infof(
                        "shred version: {} - from entrypoint contact info: {s}",
                        .{ info.shred_version, addr_str[0][0..addr_str[1]] },
                    );
                    self.my_shred_version.store(info.shred_version, .monotonic);
                    self.my_contact_info.shred_version = info.shred_version;
                    return true;
                }
            }
        }
        return false;
    }

    /// drains values from the push queue and inserts them into the gossip table.
    /// when inserting values in the gossip table, any errors are ignored.
    fn drainPushQueueToGossipTable(
        self: *Self,
        /// the current time to insert the values with
        now: u64,
    ) void {
        var push_msg_queue_lock = self.push_msg_queue_mux.lock();
        defer push_msg_queue_lock.unlock();
        var push_msg_queue: *ArrayList(SignedGossipData) = push_msg_queue_lock.mut();

        var gossip_table_lock = self.gossip_table_rw.write();
        defer gossip_table_lock.unlock();
        var gossip_table: *GossipTable = gossip_table_lock.mut();

        while (push_msg_queue.popOrNull()) |gossip_value| {
            gossip_table.insert(gossip_value, now) catch {};
        }
    }

    /// serializes a list of ping messages into Packets and sends them out
    pub fn sendPings(
        self: *Self,
        pings: ArrayList(PingAndSocketAddr),
    ) error{ OutOfMemory, ChannelClosed, SerializationError }!void {
        const n_pings = pings.items.len;
        if (n_pings == 0) return;

        var packet_batch = try ArrayList(Packet).initCapacity(self.allocator, n_pings);
        errdefer packet_batch.deinit();
        packet_batch.appendNTimesAssumeCapacity(Packet.default(), n_pings);

        for (pings.items, 0..) |ping_and_addr, i| {
            const message = GossipMessage{ .PingMessage = ping_and_addr.ping };

            var packet = &packet_batch.items[i];
            const serialized_ping = bincode.writeToSlice(&packet.data, message, .{}) catch return error.SerializationError;
            packet.size = serialized_ping.len;
            packet.addr = ping_and_addr.socket.toEndpoint();
        }

        self.stats.ping_messages_sent.add(n_pings);
        try self.packet_outgoing_channel.send(packet_batch);
    }

    /// returns a list of valid gossip nodes. this works by reading
    /// the contact infos from the gossip table and filtering out
    /// nodes that are 1) too old, 2) have a different shred version, or 3) have
    /// an invalid gossip address.
    pub fn getGossipNodes(
        self: *Self,
        /// the output slice which will be filled with gossip nodes
        nodes: []ContactInfo,
        /// the maximum number of nodes to return ( max_size == nodes.len but comptime for init of stack array)
        comptime MAX_SIZE: usize,
        /// current time (used to filter out nodes that are too old)
        now: u64,
    ) ![]ContactInfo {
        std.debug.assert(MAX_SIZE == nodes.len);

        // filter only valid gossip addresses
        const GOSSIP_ACTIVE_TIMEOUT = 60 * std.time.ms_per_s;
        const too_old_ts = now -| GOSSIP_ACTIVE_TIMEOUT;

        // * 2 bc we might filter out some
        var buf: [MAX_SIZE * 2]ContactInfo = undefined;
        const contact_infos = blk: {
            var gossip_table_lock = self.gossip_table_rw.read();
            defer gossip_table_lock.unlock();

            var gossip_table: *const GossipTable = gossip_table_lock.get();
            break :blk gossip_table.getContactInfos(&buf, too_old_ts);
        };

        if (contact_infos.len == 0) {
            return nodes[0..0];
        }

        var node_index: usize = 0;
        for (contact_infos) |contact_info| {
            const peer_gossip_addr = contact_info.getSocket(socket_tag.GOSSIP);

            // filter self
            if (contact_info.pubkey.equals(&self.my_pubkey)) {
                continue;
            }
            // filter matching shred version or my_shred_version == 0
            const my_shred_version = self.my_shred_version.load(.monotonic);
            if (my_shred_version != 0 and my_shred_version != contact_info.shred_version) {
                continue;
            }
            // filter on valid gossip address
            if (peer_gossip_addr) |addr| {
                addr.sanitize() catch continue;
            } else continue;

            nodes[node_index] = contact_info;
            node_index += 1;

            if (node_index == nodes.len) {
                break;
            }
        }

        return nodes[0..node_index];
    }

    pub fn filterBasedOnShredVersion(
        self: *Self,
        gossip_table: *const GossipTable,
        gossip_values: []SignedGossipData,
        from_pubkey: Pubkey,
    ) usize {
        // we use swap remove which just reorders the array
        // (order dm), so we just track the new len -- ie, no allocations/frees
        const my_shred_version = self.my_shred_version.load(.monotonic);
        if (my_shred_version == 0) {
            return gossip_values.len;
        }

        var gossip_values_array = ArrayList(SignedGossipData).fromOwnedSlice(self.allocator, gossip_values);
        const sender_matches = gossip_table.checkMatchingShredVersion(from_pubkey, my_shred_version);
        var i: usize = 0;
        while (i < gossip_values_array.items.len) {
            const gossip_value = &gossip_values[i];
            switch (gossip_value.data) {
                // always allow contact info + node instance to update shred versions
                .ContactInfo => {},
                .LegacyContactInfo => {},
                .NodeInstance => {},
                else => {
                    // only allow values where both the sender and origin match our shred version
                    if (!sender_matches or
                        !gossip_table.checkMatchingShredVersion(gossip_value.id(), my_shred_version))
                    {
                        _ = gossip_values_array.swapRemove(i);
                        continue; // do not incrememnt `i`. it has a new value we need to inspect.
                    }
                },
            }
            i += 1;
        }
        return gossip_values_array.items.len;
    }
};

/// stats that we publish to prometheus
pub const GossipStats = struct {
    gossip_packets_received: *Counter,
    gossip_packets_verified: *Counter,
    gossip_packets_processed: *Counter,

    ping_messages_recv: *Counter,
    pong_messages_recv: *Counter,
    push_messages_recv: *Counter,
    pull_requests_recv: *Counter,
    pull_responses_recv: *Counter,
    prune_messages_recv: *Counter,

    ping_messages_dropped: *Counter,
    pull_requests_dropped: *Counter,
    prune_messages_dropped: *Counter,

    ping_messages_sent: *Counter,
    pong_messages_sent: *Counter,
    push_messages_sent: *Counter,
    pull_requests_sent: *Counter,
    pull_responses_sent: *Counter,
    prune_messages_sent: *Counter,

    handle_batch_ping_time: *Counter,
    handle_batch_pong_time: *Counter,
    handle_batch_push_time: *Counter,
    handle_batch_pull_req_time: *Counter,
    handle_batch_pull_resp_time: *Counter,
    handle_batch_prune_time: *Counter,
    handle_trim_table_time: *Counter,

    push_message_n_values: *Counter,
    push_message_n_failed_inserts: *Counter,
    push_message_n_invalid_values: *Counter,
    push_messages_time_to_insert: *Counter,
    push_messages_time_build_prune: *Counter,

    table_n_values: *Counter,
    table_n_pubkeys: *Counter,

    // logging details
    _logging_fields: struct {
        logger: Logger,
        log_interval_micros: i64 = 10 * std.time.us_per_s,
        last_log: i64 = 0,
        last_logged_snapshot: StatsToLog = .{},
        updates_since_last: u64 = 0,
    },

    const StatsToLog = struct {
        gossip_packets_received: u64 = 0,

        ping_messages_recv: u64 = 0,
        pong_messages_recv: u64 = 0,
        push_messages_recv: u64 = 0,
        pull_requests_recv: u64 = 0,
        pull_responses_recv: u64 = 0,
        prune_messages_recv: u64 = 0,

        ping_messages_sent: u64 = 0,
        pong_messages_sent: u64 = 0,
        push_messages_sent: u64 = 0,
        pull_requests_sent: u64 = 0,
        pull_responses_sent: u64 = 0,
        prune_messages_sent: u64 = 0,
    };

    const Self = @This();

    pub fn init(logger: Logger) GetMetricError!Self {
        var self: Self = undefined;
        const registry = globalRegistry();
        const stats_struct_info = @typeInfo(GossipStats).Struct;
        inline for (stats_struct_info.fields) |field| {
            if (field.name[0] != '_') {
                const field_counter: *Counter = try registry.getOrCreateCounter(field.name);
                @field(self, field.name) = field_counter;
            }
        }

        self._logging_fields = .{ .logger = logger };
        return self;
    }

    pub fn reset(self: *Self) void {
        inline for (@typeInfo(GossipStats).Struct.fields) |field| {
            if (field.name[0] != '_') {
                @field(self, field.name).reset();
            }
        }
    }

    /// If log_interval_millis has passed since the last log,
    /// then log the number of events since then.
    fn maybeLog(
        self: *Self,
    ) void {
        const now = std.time.microTimestamp();
        const logging_fields = self._logging_fields;
        const interval = @as(u64, @intCast(now -| logging_fields.last_log));
        if (interval < logging_fields.log_interval_micros) return;

        const current_stats = StatsToLog{
            .gossip_packets_received = self.gossip_packets_received.get(),
            .ping_messages_recv = self.ping_messages_recv.get(),
            .pong_messages_recv = self.pong_messages_recv.get(),
            .push_messages_recv = self.push_messages_recv.get(),
            .pull_requests_recv = self.pull_requests_recv.get(),
            .pull_responses_recv = self.pull_responses_recv.get(),
            .prune_messages_recv = self.prune_messages_recv.get(),

            .ping_messages_sent = self.ping_messages_sent.get(),
            .pong_messages_sent = self.pong_messages_sent.get(),
            .push_messages_sent = self.push_messages_sent.get(),
            .pull_requests_sent = self.pull_requests_sent.get(),
            .pull_responses_sent = self.pull_responses_sent.get(),
            .prune_messages_sent = self.prune_messages_sent.get(),
        };

        logging_fields.logger.infof(
            "gossip: recv {}: {} ping, {} pong, {} push, {} pull request, {} pull response, {} prune",
            .{
                current_stats.gossip_packets_received - logging_fields.last_logged_snapshot.gossip_packets_received,
                current_stats.ping_messages_recv - logging_fields.last_logged_snapshot.ping_messages_recv,
                current_stats.pong_messages_recv - logging_fields.last_logged_snapshot.pong_messages_recv,
                current_stats.push_messages_recv - logging_fields.last_logged_snapshot.push_messages_recv,
                current_stats.pull_requests_recv - logging_fields.last_logged_snapshot.pull_requests_recv,
                current_stats.pull_responses_recv - logging_fields.last_logged_snapshot.pull_responses_recv,
                current_stats.prune_messages_recv - logging_fields.last_logged_snapshot.prune_messages_recv,
            },
        );
        logging_fields.logger.infof(
            "gossip: sent: {} ping, {} pong, {} push, {} pull request, {} pull response, {} prune",
            .{
                current_stats.ping_messages_sent - logging_fields.last_logged_snapshot.ping_messages_sent,
                current_stats.pong_messages_sent - logging_fields.last_logged_snapshot.pong_messages_sent,
                current_stats.push_messages_sent - logging_fields.last_logged_snapshot.push_messages_sent,
                current_stats.pull_requests_sent - logging_fields.last_logged_snapshot.pull_requests_sent,
                current_stats.pull_responses_sent - logging_fields.last_logged_snapshot.pull_responses_sent,
                current_stats.prune_messages_sent - logging_fields.last_logged_snapshot.prune_messages_sent,
            },
        );
        self._logging_fields.last_logged_snapshot = current_stats;
        self._logging_fields.last_log = now;
        self._logging_fields.updates_since_last = 0;
    }
};

pub const ChunkType = enum(u8) {
    PushMessage,
    PullResponse,
};

pub fn gossipDataToPackets(
    allocator: std.mem.Allocator,
    my_pubkey: *const Pubkey,
    gossip_values: []SignedGossipData,
    to_endpoint: *const EndPoint,
    chunk_type: ChunkType,
) error{ OutOfMemory, SerializationError }!ArrayList(Packet) {
    if (gossip_values.len == 0)
        return ArrayList(Packet).init(allocator);

    const indexs = try chunkValuesIntoPacketIndexes(
        allocator,
        gossip_values,
        MAX_PUSH_MESSAGE_PAYLOAD_SIZE,
    );
    defer indexs.deinit();
    var chunk_iter = std.mem.window(usize, indexs.items, 2, 1);

    var packet_buf: [PACKET_DATA_SIZE]u8 = undefined;
    var packets = try ArrayList(Packet).initCapacity(allocator, indexs.items.len -| 1);
    errdefer packets.deinit();

    while (chunk_iter.next()) |window| {
        const start_index = window[0];
        const end_index = window[1];
        const values = gossip_values[start_index..end_index];

        const message = switch (chunk_type) {
            .PushMessage => GossipMessage{ .PushMessage = .{ my_pubkey.*, values } },
            .PullResponse => GossipMessage{ .PullResponse = .{ my_pubkey.*, values } },
        };
        const msg_slice = bincode.writeToSlice(&packet_buf, message, bincode.Params{}) catch {
            return error.SerializationError;
        };
        const packet = Packet.init(to_endpoint.*, packet_buf, msg_slice.len);
        packets.appendAssumeCapacity(packet);
    }

    return packets;
}

pub fn chunkValuesIntoPacketIndexes(
    allocator: std.mem.Allocator,
    gossip_values: []SignedGossipData,
    max_chunk_bytes: usize,
) error{ OutOfMemory, SerializationError }!ArrayList(usize) {
    var packet_indexs = try ArrayList(usize).initCapacity(allocator, 1);
    errdefer packet_indexs.deinit();
    packet_indexs.appendAssumeCapacity(0);

    if (gossip_values.len == 0) {
        return packet_indexs;
    }

    var packet_buf: [PACKET_DATA_SIZE]u8 = undefined;
    var buf_byte_size: u64 = 0;

    for (gossip_values, 0..) |gossip_value, i| {
        const data_byte_size = bincode.getSerializedSizeWithSlice(&packet_buf, gossip_value, bincode.Params{}) catch {
            return error.SerializationError;
        };
        const new_chunk_size = buf_byte_size + data_byte_size;
        const is_last_iter = i == gossip_values.len - 1;

        if (new_chunk_size > max_chunk_bytes or is_last_iter) {
            try packet_indexs.append(i);
            buf_byte_size = data_byte_size;
        } else {
            buf_byte_size = new_chunk_size;
        }
    }

    return packet_indexs;
}

test "gossip.service: build messages startup and shutdown" {
    const allocator = std.testing.allocator;
    var exit = AtomicBool.init(false);
    var my_keypair = try KeyPair.create([_]u8{1} ** 32);
    const my_pubkey = Pubkey.fromPublicKey(&my_keypair.public_key);
    const contact_info = try localhostTestContactInfo(my_pubkey);

    var logger = Logger.init(std.testing.allocator, Logger.TEST_DEFAULT_LEVEL);
    defer logger.deinit();
    logger.spawn();

    var gossip_service = try GossipService.init(
        allocator,
        contact_info,
        my_keypair,
        null,
        &exit,
        logger,
    );
    defer gossip_service.deinit();

    var build_messages_handle = try Thread.spawn(.{}, GossipService.buildMessages, .{&gossip_service});

    // add some gossip values to push
    var rng = std.rand.DefaultPrng.init(91);
    var lg = gossip_service.gossip_table_rw.write();
    var ping_lock = gossip_service.ping_cache_rw.write();
    var ping_cache: *PingCache = ping_lock.mut();

    var peers = ArrayList(LegacyContactInfo).init(allocator);
    defer peers.deinit();

    for (0..10) |_| {
        var rand_keypair = try KeyPair.create(null);
        var value = try SignedGossipData.randomWithIndex(rng.random(), &rand_keypair, 0); // contact info
        // make gossip valid
        value.data.LegacyContactInfo.gossip = SocketAddr.initIpv4(.{ 127, 0, 0, 1 }, 8000);
        try lg.mut().insert(value, getWallclockMs());
        try peers.append(value.data.LegacyContactInfo);
        // set the pong status as OK so they included in active set
        ping_cache._setPong(value.data.LegacyContactInfo.id, value.data.LegacyContactInfo.gossip);
    }
    lg.unlock();
    ping_lock.unlock();

    std.time.sleep(std.time.ns_per_s * 3);

    exit.store(true, .unordered);
    build_messages_handle.join();
}

test "gossip.service: tests handling prune messages" {
    var rng = std.rand.DefaultPrng.init(91);

    const allocator = std.testing.allocator;
    var exit = AtomicBool.init(false);
    var my_keypair = try KeyPair.create([_]u8{1} ** 32);
    const my_pubkey = Pubkey.fromPublicKey(&my_keypair.public_key);
    const contact_info = try localhostTestContactInfo(my_pubkey);

    var logger = Logger.init(std.testing.allocator, Logger.TEST_DEFAULT_LEVEL);
    defer logger.deinit();
    logger.spawn();

    var gossip_service = try GossipService.init(
        allocator,
        contact_info,
        my_keypair,
        null,
        &exit,
        logger,
    );
    defer gossip_service.deinit();

    // add some peers
    var lg = gossip_service.gossip_table_rw.write();
    var peers = ArrayList(ContactInfo).init(allocator);
    defer {
        for (peers.items) |p| p.deinit();
        peers.deinit();
    }
    for (0..10) |_| {
        var rand_keypair = try KeyPair.create(null);
        var value = try SignedGossipData.randomWithIndex(rng.random(), &rand_keypair, 0); // contact info
        try lg.mut().insert(value, getWallclockMs());
        try peers.append(try value.data.LegacyContactInfo.toContactInfo(allocator));
    }
    lg.unlock();

    {
        var as_lock = gossip_service.active_set_rw.write();
        var as: *ActiveSet = as_lock.mut();
        try as.rotate(peers.items);
        as_lock.unlock();
    }

    var as_lock = gossip_service.active_set_rw.read();
    var as: *const ActiveSet = as_lock.get();
    try std.testing.expect(as.len() > 0); // FIX
    var iter = as.pruned_peers.keyIterator();
    const peer0 = iter.next().?.*;
    as_lock.unlock();

    var prunes = [_]Pubkey{Pubkey.random(rng.random())};
    var prune_data = PruneData{
        .pubkey = peer0,
        .destination = gossip_service.my_pubkey,
        .prunes = &prunes,
        .signature = undefined,
        .wallclock = getWallclockMs(),
    };
    try prune_data.sign(&my_keypair);

    var data = std.ArrayList(*PruneData).init(allocator);
    defer data.deinit();

    try data.append(&prune_data);
    gossip_service.handleBatchPruneMessages(&data);

    var as_lock2 = gossip_service.active_set_rw.read();
    var as2: *const ActiveSet = as_lock2.get();
    try std.testing.expect(as2.pruned_peers.get(peer0).?.contains(&prunes[0].data));
    as_lock2.unlock();
}

test "gossip.service: tests handling pull responses" {
    const allocator = std.testing.allocator;

    var rng = std.rand.DefaultPrng.init(91);
    var exit = AtomicBool.init(false);
    var my_keypair = try KeyPair.create([_]u8{1} ** 32);
    var my_pubkey = Pubkey.fromPublicKey(&my_keypair.public_key);
    const contact_info = try localhostTestContactInfo(my_pubkey);

    var logger = Logger.init(std.testing.allocator, Logger.TEST_DEFAULT_LEVEL);
    defer logger.deinit();
    logger.spawn();

    var gossip_service = try GossipService.init(
        allocator,
        contact_info,
        my_keypair,
        null,
        &exit,
        logger,
    );
    defer gossip_service.deinit();

    // get random values
    var gossip_values: [5]SignedGossipData = undefined;
    var kp = try KeyPair.create(null);
    for (0..5) |i| {
        var value = try SignedGossipData.randomWithIndex(rng.random(), &kp, 0);
        value.data.LegacyContactInfo.id = Pubkey.random(rng.random());
        gossip_values[i] = value;
    }

    var data = ArrayList(GossipService.PullResponseMessage).init(allocator);
    defer data.deinit();

    try data.append(GossipService.PullResponseMessage{
        .gossip_values = &gossip_values,
        .from_pubkey = &my_pubkey,
    });

    try gossip_service.handleBatchPullResponses(&data);

    // make sure values are inserted
    var gossip_table_lock = gossip_service.gossip_table_rw.read();
    var gossip_table: *const GossipTable = gossip_table_lock.get();
    for (gossip_values) |value| {
        _ = gossip_table.get(value.label()).?;
    }
    gossip_table_lock.unlock();

    // try inserting again with same values (should all fail)
    try gossip_service.handleBatchPullResponses(&data);

    var lg = gossip_service.failed_pull_hashes_mux.lock();
    var failed_pull_hashes: *HashTimeQueue = lg.mut();
    try std.testing.expect(failed_pull_hashes.len() == 5);
    lg.unlock();
}

test "gossip.service: tests handle pull request" {
    const allocator = std.testing.allocator;

    var rng = std.rand.DefaultPrng.init(91);
    var exit = AtomicBool.init(false);
    var my_keypair = try KeyPair.create([_]u8{1} ** 32);
    const my_pubkey = Pubkey.fromPublicKey(&my_keypair.public_key);
    const contact_info = try localhostTestContactInfo(my_pubkey);

    var logger = Logger.init(std.testing.allocator, Logger.TEST_DEFAULT_LEVEL);
    defer logger.deinit();
    logger.spawn();

    var gossip_service = try GossipService.init(
        allocator,
        contact_info,
        my_keypair,
        null,
        &exit,
        logger,
    );
    defer gossip_service.deinit();

    // insert random values
    var gossip_table_lock = gossip_service.gossip_table_rw.write();
    var gossip_table: *GossipTable = gossip_table_lock.mut();
    const N_FILTER_BITS = 1;

    var done = false;
    var count: usize = 0;
    while (!done) {
        count += 1;
        for (0..5) |_| {
            var value = try SignedGossipData.randomWithIndex(rng.random(), &my_keypair, 0);
            value.data.LegacyContactInfo.id = Pubkey.random(rng.random());
            try gossip_table.insert(value, getWallclockMs());

            // make sure well get a response from the request
            const vers_value = gossip_table.get(value.label()).?;
            const hash_bits = pull_request.hashToU64(&vers_value.value_hash) >> (64 - N_FILTER_BITS);
            if (hash_bits == 0) {
                done = true;
            }
        }

        if (count > 5) {
            @panic("something went wrong");
        }
    }
    gossip_table_lock.unlock();

    const Bloom = @import("../bloom/bloom.zig").Bloom;
    // only consider the first bit so we know well get matches
    var bloom = try Bloom.random(allocator, 100, 0.1, N_FILTER_BITS);
    defer bloom.deinit();

    var rando_keypair = try KeyPair.create([_]u8{22} ** 32);
    const rando_pubkey = Pubkey.fromPublicKey(&rando_keypair.public_key);

    var ci_data = gossip.GossipData.randomFromIndex(rng.random(), 0);
    ci_data.LegacyContactInfo.id = rando_pubkey;
    const gossip_value = try SignedGossipData.initSigned(ci_data, &rando_keypair);

    const addr = SocketAddr.random(rng.random());
    var ping_lock = gossip_service.ping_cache_rw.write();
    var ping_cache: *PingCache = ping_lock.mut();
    ping_cache._setPong(rando_pubkey, addr);
    ping_lock.unlock();

    const filter = GossipPullFilter{
        .filter = bloom,
        .mask = (~@as(usize, 0)) >> N_FILTER_BITS,
        .mask_bits = N_FILTER_BITS,
    };

    var pull_requests = ArrayList(GossipService.PullRequestMessage).init(allocator);
    defer pull_requests.deinit();
    try pull_requests.append(GossipService.PullRequestMessage{
        .filter = filter,
        .from_endpoint = (contact_info.getSocket(socket_tag.GOSSIP) orelse unreachable).toEndpoint(),
        .value = gossip_value,
    });

    try gossip_service.handleBatchPullRequest(pull_requests);
    {
        var packet_lg = gossip_service.packet_outgoing_channel.buffer.lock();
        defer packet_lg.unlock();
        const outgoing_packets: *const ArrayList(PacketBatch) = packet_lg.get();
        try std.testing.expect(outgoing_packets.items.len > 0);
    }
}

test "gossip.service: test build prune messages and handle push messages" {
    const allocator = std.testing.allocator;
    var rng = std.rand.DefaultPrng.init(91);
    var exit = AtomicBool.init(false);
    var my_keypair = try KeyPair.create([_]u8{1} ** 32);
    const my_pubkey = Pubkey.fromPublicKey(&my_keypair.public_key);
    const contact_info = try localhostTestContactInfo(my_pubkey);

    var logger = Logger.init(std.testing.allocator, Logger.TEST_DEFAULT_LEVEL);
    defer logger.deinit();
    logger.spawn();

    var gossip_service = try GossipService.init(
        allocator,
        contact_info,
        my_keypair,
        null,
        &exit,
        logger,
    );
    defer gossip_service.deinit();

    var push_from = Pubkey.random(rng.random());
    var values = ArrayList(SignedGossipData).init(allocator);
    defer values.deinit();
    for (0..10) |_| {
        var value = try SignedGossipData.randomWithIndex(rng.random(), &my_keypair, 0);
        value.data.LegacyContactInfo.id = Pubkey.random(rng.random());
        try values.append(value);
    }

    // insert contact info to send prunes to
    var send_contact_info = LegacyContactInfo.random(rng.random());
    send_contact_info.id = push_from;
    // valid socket addr
    var gossip_socket = SocketAddr.initIpv4(.{ 127, 0, 0, 1 }, 20);
    send_contact_info.gossip = gossip_socket;

    const ci_value = try SignedGossipData.initSigned(gossip.GossipData{
        .LegacyContactInfo = send_contact_info,
    }, &my_keypair);
    var lg = gossip_service.gossip_table_rw.write();
    try lg.mut().insert(ci_value, getWallclockMs());
    lg.unlock();

    var msgs = ArrayList(GossipService.PushMessage).init(allocator);
    defer msgs.deinit();

    var endpoint = gossip_socket.toEndpoint();
    try msgs.append(GossipService.PushMessage{
        .gossip_values = values.items,
        .from_endpoint = &endpoint,
        .from_pubkey = &push_from,
    });

    try gossip_service.handleBatchPushMessages(&msgs);
    {
        var packet_lg = gossip_service.packet_outgoing_channel.buffer.lock();
        defer packet_lg.unlock();
        const outgoing_packets: *const ArrayList(PacketBatch) = packet_lg.get();
        // zero prune messages
        try std.testing.expect(outgoing_packets.items.len == 0);
    }

    try gossip_service.handleBatchPushMessages(&msgs);
    var packet = blk: {
        var packet_lg = gossip_service.packet_outgoing_channel.buffer.lock();
        defer packet_lg.unlock();
        const outgoing_packets: *const ArrayList(PacketBatch) = packet_lg.get();
        // > 0 prune messages to account for duplicate push messages
        try std.testing.expect(outgoing_packets.items.len > 0);

        break :blk outgoing_packets.items[0].items[0];
    };
    const message = try bincode.readFromSlice(
        allocator,
        GossipMessage,
        packet.data[0..packet.size],
        bincode.Params.standard,
    );
    defer bincode.free(allocator, message);

    var prune_data = message.PruneMessage[1];
    try std.testing.expect(prune_data.destination.equals(&push_from));
    try std.testing.expectEqual(prune_data.prunes.len, 10);
}

test "gossip.service: test build pull requests" {
    const allocator = std.testing.allocator;
    var rng = std.rand.DefaultPrng.init(91);
    var exit = AtomicBool.init(false);
    var my_keypair = try KeyPair.create([_]u8{1} ** 32);
    const my_pubkey = Pubkey.fromPublicKey(&my_keypair.public_key);
    const contact_info = try localhostTestContactInfo(my_pubkey);

    var logger = Logger.init(std.testing.allocator, Logger.TEST_DEFAULT_LEVEL);
    defer logger.deinit();
    logger.spawn();

    var gossip_service = try GossipService.init(
        allocator,
        contact_info,
        my_keypair,
        null,
        &exit,
        logger,
    );
    defer gossip_service.deinit();

    // insert peers to send msgs to
    var keypair = try KeyPair.create([_]u8{1} ** 32);
    var ping_lock = gossip_service.ping_cache_rw.write();
    var lg = gossip_service.gossip_table_rw.write();
    for (0..20) |_| {
        const value = try SignedGossipData.randomWithIndex(rng.random(), &keypair, 0);
        try lg.mut().insert(value, getWallclockMs());
        var pc: *PingCache = ping_lock.mut();
        pc._setPong(value.data.LegacyContactInfo.id, value.data.LegacyContactInfo.gossip);
    }
    lg.unlock();
    ping_lock.unlock();

    var packets = try gossip_service.buildPullRequests(2);
    defer packets.deinit();

    try std.testing.expect(packets.items.len > 1);
    try std.testing.expect(!std.mem.eql(u8, &packets.items[0].data, &packets.items[1].data));
}

test "gossip.service: test build push messages" {
    const allocator = std.testing.allocator;
    var rng = std.rand.DefaultPrng.init(91);
    var exit = AtomicBool.init(false);
    var my_keypair = try KeyPair.create([_]u8{1} ** 32);
    const my_pubkey = Pubkey.fromPublicKey(&my_keypair.public_key);
    const contact_info = try localhostTestContactInfo(my_pubkey);

    var logger = Logger.init(std.testing.allocator, Logger.TEST_DEFAULT_LEVEL);
    defer logger.deinit();
    logger.spawn();

    var gossip_service = try GossipService.init(
        allocator,
        contact_info,
        my_keypair,
        null,
        &exit,
        logger,
    );
    defer gossip_service.deinit();

    // add some peers
    var peers = ArrayList(ContactInfo).init(allocator);
    defer {
        for (peers.items) |p| p.deinit();
        peers.deinit();
    }
    var lg = gossip_service.gossip_table_rw.write();
    for (0..10) |_| {
        var keypair = try KeyPair.create(null);
        var value = try SignedGossipData.randomWithIndex(rng.random(), &keypair, 0); // contact info
        try lg.mut().insert(value, getWallclockMs());
        try peers.append(try value.data.LegacyContactInfo.toContactInfo(allocator));
    }
    lg.unlock();

    var keypair = try KeyPair.create([_]u8{1} ** 32);
    // var id = Pubkey.fromPublicKey(&keypair.public_key);
    const value = try SignedGossipData.random(rng.random(), &keypair);

    // set the active set
    {
        var as_lock = gossip_service.active_set_rw.write();
        var as: *ActiveSet = as_lock.mut();
        try as.rotate(peers.items);
        as_lock.unlock();
        try std.testing.expect(as.len() > 0);
    }

    {
        var pqlg = gossip_service.push_msg_queue_mux.lock();
        var push_queue = pqlg.mut();
        try push_queue.append(value);
        pqlg.unlock();
    }
    gossip_service.drainPushQueueToGossipTable(getWallclockMs());

    var clg = gossip_service.gossip_table_rw.read();
    try std.testing.expect(clg.get().len() == 11);
    clg.unlock();

    var cursor: u64 = 0;
    var msgs = try gossip_service.buildPushMessages(&cursor);
    try std.testing.expectEqual(cursor, 11);
    try std.testing.expect(msgs.items.len > 0);
    for (msgs.items) |*msg| msg.deinit();
    msgs.deinit();

    const msgs2 = try gossip_service.buildPushMessages(&cursor);
    try std.testing.expectEqual(cursor, 11);
    try std.testing.expect(msgs2.items.len == 0);
}

test "gossip.gossip_service: test packet verification" {
    const allocator = std.testing.allocator;
    var exit = AtomicBool.init(false);
    var keypair = try KeyPair.create([_]u8{1} ** 32);
    const id = Pubkey.fromPublicKey(&keypair.public_key);
    const contact_info = try localhostTestContactInfo(id);

    // noop for this case because this tests error failed verification
    const logger: Logger = .noop;
    var gossip_service = try GossipService.init(
        allocator,
        contact_info,
        keypair,
        null,
        &exit,
        logger,
    );
    defer gossip_service.deinit();

    var packet_channel = gossip_service.packet_incoming_channel;
    var verified_channel = gossip_service.verified_incoming_channel;

    const packet_verifier_handle = try Thread.spawn(.{}, GossipService.verifyPackets, .{ &gossip_service, gossip_service.allocator });

    var rng = std.rand.DefaultPrng.init(getWallclockMs());
    var data = gossip.GossipData.randomFromIndex(rng.random(), 0);
    data.LegacyContactInfo.id = id;
    data.LegacyContactInfo.wallclock = 0;
    var value = try SignedGossipData.initSigned(data, &keypair);

    try std.testing.expect(try value.verify(id));

    var values = [_]gossip.SignedGossipData{value};
    const message = GossipMessage{
        .PushMessage = .{ id, &values },
    };

    var peer = SocketAddr.initIpv4(.{ 127, 0, 0, 1 }, 0);
    const from = peer.toEndpoint();

    var buf = [_]u8{0} ** PACKET_DATA_SIZE;
    const out = try bincode.writeToSlice(buf[0..], message, bincode.Params{});
    const packet = Packet.init(from, buf, out.len);
    var packet_batch = ArrayList(Packet).init(allocator);
    for (0..3) |_| {
        try packet_batch.append(packet);
    }
    try packet_channel.send(packet_batch);

    var packet_batch_2 = ArrayList(Packet).init(allocator);

    // send one which fails sanitization
    var value_v2 = try SignedGossipData.initSigned(gossip.GossipData.randomFromIndex(rng.random(), 2), &keypair);
    value_v2.data.EpochSlots[0] = gossip.MAX_EPOCH_SLOTS;
    var values_v2 = [_]gossip.SignedGossipData{value_v2};
    const message_v2 = GossipMessage{
        .PushMessage = .{ id, &values_v2 },
    };
    var buf_v2 = [_]u8{0} ** PACKET_DATA_SIZE;
    const out_v2 = try bincode.writeToSlice(buf_v2[0..], message_v2, bincode.Params{});
    const packet_v2 = Packet.init(from, buf_v2, out_v2.len);
    try packet_batch_2.append(packet_v2);

    // send one with a incorrect signature
    var rand_keypair = try KeyPair.create([_]u8{3} ** 32);
    const value2 = try SignedGossipData.initSigned(gossip.GossipData.randomFromIndex(rng.random(), 0), &rand_keypair);
    var values2 = [_]gossip.SignedGossipData{value2};
    const message2 = GossipMessage{
        .PushMessage = .{ id, &values2 },
    };
    var buf2 = [_]u8{0} ** PACKET_DATA_SIZE;
    const out2 = try bincode.writeToSlice(buf2[0..], message2, bincode.Params{});
    const packet2 = Packet.init(from, buf2, out2.len);
    try packet_batch_2.append(packet2);

    // send it with a SignedGossipData which hash a slice
    {
        const rand_pubkey = Pubkey.fromPublicKey(&rand_keypair.public_key);
        var dshred = gossip.DuplicateShred.random(rng.random());
        var chunk: [32]u8 = .{1} ** 32;
        dshred.chunk = &chunk;
        dshred.wallclock = 1714155765121;
        dshred.slot = 16592333628234015598;
        dshred.shred_index = 3853562894;
        dshred.shred_type = gossip.ShredType.Data;
        dshred.num_chunks = 99;
        dshred.chunk_index = 69;
        dshred.from = rand_pubkey;
        const dshred_data = gossip.GossipData{
            .DuplicateShred = .{ 1, dshred },
        };
        const dshred_value = try SignedGossipData.initSigned(dshred_data, &rand_keypair);
        var values3 = [_]gossip.SignedGossipData{dshred_value};
        const message3 = GossipMessage{
            .PushMessage = .{ id, &values3 },
        };
        var buf3 = [_]u8{0} ** PACKET_DATA_SIZE;
        const out3 = try bincode.writeToSlice(buf3[0..], message3, bincode.Params{});
        const packet3 = Packet.init(from, buf3, out3.len);
        try packet_batch_2.append(packet3);
    }
    try packet_channel.send(packet_batch_2);

    var msg_count: usize = 0;
    var attempt_count: usize = 0;
    while (msg_count < 4) {
        if (try verified_channel.try_drain()) |msgs| {
            defer verified_channel.allocator.free(msgs);
            for (msgs) |msg| {
                defer bincode.free(gossip_service.allocator, msg);
                try std.testing.expect(msg.message.PushMessage[0].equals(&id));
                msg_count += 1;
            }
        }
        std.time.sleep(10);
        attempt_count += 1;
        if (attempt_count > 10_000) {
            try std.testing.expect(false);
        }
    }

    attempt_count = 0;
    while (packet_channel.buffer.private.v.items.len != 0) {
        std.time.sleep(std.time.ns_per_ms * 10);
        attempt_count += 1;
        if (attempt_count > 10) {
            try std.testing.expect(false);
        }
    }

    try std.testing.expect(packet_channel.buffer.private.v.items.len == 0);
    try std.testing.expect(verified_channel.buffer.private.v.items.len == 0);

    exit.store(true, .unordered);
    packet_verifier_handle.join();
}

test "gossip.gossip_service: process contact info push packet" {
    const allocator = std.testing.allocator;
    const message_allocator = allocator;
    var exit = AtomicBool.init(false);
    var my_keypair = try KeyPair.create([_]u8{1} ** 32);
    const my_pubkey = Pubkey.fromPublicKey(&my_keypair.public_key);
    const contact_info = try localhostTestContactInfo(my_pubkey);

    var logger = Logger.init(std.testing.allocator, Logger.TEST_DEFAULT_LEVEL);
    defer logger.deinit();
    logger.spawn();

    var gossip_service = try GossipService.init(
        allocator,
        contact_info,
        my_keypair,
        null,
        &exit,
        logger,
    );
    defer gossip_service.deinit();

    const verified_channel = gossip_service.verified_incoming_channel;
    const responder_channel = gossip_service.packet_outgoing_channel;

    var kp = try KeyPair.create(null);
    const pk = Pubkey.fromPublicKey(&kp.public_key);

    var packet_handle = try Thread.spawn(
        .{},
        GossipService.processMessages,
        .{ &gossip_service, message_allocator },
    );

    // send a push message
    const id = pk;

    // new contact info
    const legacy_contact_info = LegacyContactInfo.default(id);
    const gossip_data = gossip.GossipData{
        .LegacyContactInfo = legacy_contact_info,
    };
    const gossip_value = try gossip.SignedGossipData.initSigned(gossip_data, &kp);
    const heap_values = try message_allocator.dupe(gossip.SignedGossipData, &.{gossip_value});
    const msg = GossipMessage{
        .PushMessage = .{ id, heap_values },
    };

    // packet
    const peer = SocketAddr.initIpv4(.{ 127, 0, 0, 1 }, 8000).toEndpoint();
    const message = GossipMessageWithEndpoint{
        .from_endpoint = peer,
        .message = msg,
    };
    try verified_channel.send(message);

    // ping
    const ping_msg = GossipMessageWithEndpoint{
        .message = GossipMessage{
            .PingMessage = try Ping.init(.{0} ** 32, &kp),
        },
        .from_endpoint = peer,
    };
    try verified_channel.send(ping_msg);

    // correct insertion into table
    var buf2: [100]ContactInfo = undefined;
    std.time.sleep(std.time.ns_per_s);

    {
        var lg = gossip_service.gossip_table_rw.read();
        const res = lg.get().getContactInfos(&buf2, 0);
        try std.testing.expect(res.len == 1);
        lg.unlock();
    }

    const resp = (try responder_channel.try_drain()).?;
    defer {
        for (resp) |*packet_batch| {
            packet_batch.deinit();
        }
        responder_channel.allocator.free(resp);
    }
    try std.testing.expect(resp.len == 1);

    exit.store(true, .unordered);
    packet_handle.join();
}

test "gossip.service: init, exit, and deinit" {
    const gossip_address = SocketAddr.initIpv4(.{ 127, 0, 0, 1 }, 0);
    const my_keypair = try KeyPair.create(null);
    var rng = std.rand.DefaultPrng.init(getWallclockMs());

    var contact_info = try LegacyContactInfo.random(rng.random()).toContactInfo(std.testing.allocator);
    try contact_info.setSocket(socket_tag.GOSSIP, gossip_address);

    var exit = AtomicBool.init(false);

    var logger = Logger.init(std.testing.allocator, Logger.TEST_DEFAULT_LEVEL);
    defer logger.deinit();
    logger.spawn();

    var gossip_service = try GossipService.init(
        std.testing.allocator,
        contact_info,
        my_keypair,
        null,
        &exit,
        logger,
    );

    const handle = try std.Thread.spawn(.{}, GossipService.run, .{
        &gossip_service, .{
            .message_allocator = std.testing.allocator,
            .spy_node = true,
            .dump = false,
        },
    });

    gossip_service.echo_server.kill();
    exit.store(true, .unordered);
    handle.join();
    gossip_service.deinit();
}

const fuzz = @import("./fuzz.zig");

pub const BenchmarkGossipServiceGeneral = struct {
    pub const min_iterations = 1;
    pub const max_iterations = 1;

    pub const MessageCounts = struct {
        n_ping: usize,
        n_push_message: usize,
        n_pull_response: usize,
    };

    pub const BenchmarkArgs = struct {
        name: []const u8 = "",
        message_counts: MessageCounts,
    };

    pub const args = [_]BenchmarkArgs{
        .{
            .name = "10k_ping_msgs",
            .message_counts = .{
                .n_ping = 10_000,
                .n_push_message = 0,
                .n_pull_response = 0,
            },
        },
        .{
            .name = "10k_push_msgs",
            .message_counts = .{
                .n_ping = 0,
                .n_push_message = 10_000,
                .n_pull_response = 0,
            },
        },
        .{
            .name = "10k_pull_resp_msgs",
            .message_counts = .{
                .n_ping = 0,
                .n_push_message = 0,
                .n_pull_response = 10_000,
            },
        },
    };

    pub fn benchmarkGossipService(bench_args: BenchmarkArgs) !usize {
        const allocator = std.heap.page_allocator;
        var keypair = try KeyPair.create(null);
        var address = SocketAddr.initIpv4(.{ 127, 0, 0, 1 }, 8888);
        const endpoint = address.toEndpoint();

        const pubkey = Pubkey.fromPublicKey(&keypair.public_key);
        var contact_info = ContactInfo.init(allocator, pubkey, 0, 19);
        try contact_info.setSocket(socket_tag.GOSSIP, address);

        // var logger = Logger.init(allocator, .debug);
        // defer logger.deinit();
        // logger.spawn();

        const logger: Logger = .noop;

        // process incoming packets/messsages
        var exit = AtomicBool.init(false);
        var gossip_service = try GossipService.init(
            allocator,
            contact_info,
            keypair,
            null,
            &exit,
            logger,
        );
        gossip_service.echo_server.kill(); // we dont need this rn
        defer gossip_service.deinit();
        // reset stats
        defer gossip_service.stats.reset();

        const packet_handle = try Thread.spawn(.{}, GossipService.run, .{
            &gossip_service, .{
                .message_allocator = allocator,
                .spy_node = true, // dont build any outgoing messages
                .dump = false,
            },
        });

        const outgoing_channel = gossip_service.packet_incoming_channel;

        // generate messages
        var rand = std.rand.DefaultPrng.init(19);
        const rng = rand.random();

        var msg_sent: usize = 0;
        msg_sent += bench_args.message_counts.n_ping;

        var packet_batch = try ArrayList(Packet).initCapacity(
            allocator,
            bench_args.message_counts.n_ping +
                bench_args.message_counts.n_push_message +
                bench_args.message_counts.n_pull_response,
        );

        for (0..bench_args.message_counts.n_ping) |_| {
            // send a ping message
            const packet = try fuzz.randomPingPacket(rng, &keypair, endpoint);
            try packet_batch.append(packet);
        }

        for (0..bench_args.message_counts.n_push_message) |_| {
            // send a push message
            var packets = try fuzz.randomPushMessage(
                rng,
                &keypair,
                address.toEndpoint(),
            );
            defer packets.deinit();
            msg_sent += packets.items.len;
            try packet_batch.appendSlice(packets.items);
        }

        for (0..bench_args.message_counts.n_pull_response) |_| {
            // send a pull response
            var packets = try fuzz.randomPullResponse(
                rng,
                &keypair,
                address.toEndpoint(),
            );
            defer packets.deinit();
            msg_sent += packets.items.len;
            try packet_batch.appendSlice(packets.items);
        }

        // send all messages in one go
        try outgoing_channel.send(packet_batch);

        // wait for all messages to be processed
        var timer = try std.time.Timer.start();
        while (true) {
            const v = gossip_service.stats.gossip_packets_processed.get();
            if (v >= msg_sent) {
                break;
            }
            std.debug.print("{d} messages processed\r", .{v});
        }
        const elapsed = timer.read();
        std.debug.print("\r", .{});

        exit.store(true, .unordered);
        packet_handle.join();

        return elapsed;
    }
};

/// pull requests require some additional setup to work
pub const BenchmarkGossipServicePullRequests = struct {
    pub const min_iterations = 1;
    pub const max_iterations = 1;

    pub const BenchmarkArgs = struct {
        name: []const u8 = "",
        n_data_populated: usize,
        n_pull_requests: usize,
    };

    pub const args = [_]BenchmarkArgs{
        .{
            .name = "1k_data_1k_pull_reqs",
            .n_data_populated = 1_000,
            .n_pull_requests = 1_000,
        },
        .{
            .name = "10k_data_1k_pull_reqs",
            .n_data_populated = 10_000,
            .n_pull_requests = 1_000,
        },
    };

    pub fn benchmarkPullRequests(bench_args: BenchmarkArgs) !usize {
        const allocator = std.heap.page_allocator;
        var keypair = try KeyPair.create(null);
        var address = SocketAddr.initIpv4(.{ 127, 0, 0, 1 }, 8888);

        const pubkey = Pubkey.fromPublicKey(&keypair.public_key);
        var contact_info = ContactInfo.init(allocator, pubkey, 0, 19);
        try contact_info.setSocket(socket_tag.GOSSIP, address);

        // var logger = Logger.init(allocator, .debug);
        // defer logger.deinit();
        // logger.spawn();

        const logger: Logger = .noop;

        // process incoming packets/messsages
        var exit = AtomicBool.init(false);

        var gossip_service = try GossipService.init(
            allocator,
            contact_info,
            keypair,
            null,
            &exit,
            logger,
        );
        gossip_service.echo_server.kill(); // we dont need this rn
        defer gossip_service.deinit();
        // reset stats
        defer gossip_service.stats.reset();

        // setup recv peer
        const recv_address = SocketAddr.initIpv4(.{ 127, 0, 0, 1 }, 8889);
        var recv_keypair = try KeyPair.create(null);
        const recv_pubkey = Pubkey.fromPublicKey(&recv_keypair.public_key);

        var contact_info_recv = ContactInfo.init(allocator, recv_pubkey, 0, 19);
        try contact_info_recv.setSocket(socket_tag.GOSSIP, recv_address);
        const signed_contact_info_recv = try SignedGossipData.initSigned(.{
            .ContactInfo = contact_info_recv,
        }, &recv_keypair);

        const now = getWallclockMs();
        var random = std.rand.DefaultPrng.init(19);
        const rng = random.random();

        {
            var ping_cache_rw = gossip_service.ping_cache_rw;
            var ping_cache_lock = ping_cache_rw.write();
            var ping_cache: *PingCache = ping_cache_lock.mut();
            ping_cache._setPong(recv_pubkey, recv_address);
            ping_cache_lock.unlock();
        }

        {
            var table_lock = gossip_service.gossip_table_rw.write();
            var table: *GossipTable = table_lock.mut();
            // insert contact info of pull request
            try table.insert(signed_contact_info_recv, now);
            // insert all other values
            for (0..bench_args.n_data_populated) |_| {
                const value = try SignedGossipData.random(rng, &recv_keypair);
                try table.insert(value, now);
            }
            table_lock.unlock();
        }

        const packet_handle = try Thread.spawn(.{}, GossipService.run, .{
            &gossip_service, .{
                .message_allocator = allocator,
                .spy_node = true, // dont build any outgoing messages
                .dump = false,
            },
        });

        const outgoing_channel = gossip_service.packet_incoming_channel;

        // generate messages
        var packet_batch = try ArrayList(Packet).initCapacity(
            allocator,
            bench_args.n_pull_requests,
        );
        for (0..bench_args.n_pull_requests) |_| {
            const packet = try fuzz.randomPullRequest(
                allocator,
                rng,
                &recv_keypair,
                address.toEndpoint(),
            );
            packet_batch.appendAssumeCapacity(packet);
        }

        try outgoing_channel.send(packet_batch);

        // wait for all messages to be processed
        const msg_sent = bench_args.n_pull_requests;
        var timer = try std.time.Timer.start();
        while (true) {
            const v = gossip_service.stats.gossip_packets_processed.get();
            if (v >= msg_sent) {
                break;
            }
            std.debug.print("{d} messages processed\r", .{v});
        }
        const elapsed = timer.read();
        std.debug.print("\r", .{});

        exit.store(true, .unordered);
        packet_handle.join();

        return elapsed;
    }
};

fn localhostTestContactInfo(id: Pubkey) !ContactInfo {
    var contact_info = try LegacyContactInfo.default(id).toContactInfo(std.testing.allocator);
    try contact_info.setSocket(socket_tag.GOSSIP, SocketAddr.initIpv4(.{ 127, 0, 0, 1 }, 0));
    return contact_info;
}<|MERGE_RESOLUTION|>--- conflicted
+++ resolved
@@ -299,8 +299,8 @@
     };
 
     /// starts gossip and blocks until it exits
-    pub fn run(self: *Self, spy_node: bool, dump: bool) !void {
-        var service = try self.start(spy_node, dump);
+    pub fn run(self: *Self, params: RunThreadsParams) !void {
+        var service = try self.start(params);
         service.join();
         service.deinit();
     }
@@ -313,108 +313,43 @@
     ///     4) build message loop (to send outgoing message) (only active if not a spy node)
     ///     5) a socket responder (to send outgoing packets)
     ///     6) echo server
-<<<<<<< HEAD
-    pub fn start(self: *Self, spy_node: bool, dump: bool) !ServiceManager {
-=======
-    pub fn runThreads(
-        self: *Self,
-        params: RunThreadsParams,
-    ) std.Thread.SpawnError!RunHandles {
+    pub fn start(self: *Self, params: RunThreadsParams) !ServiceManager {
         const message_allocator = params.message_allocator;
-        const spy_node = params.spy_node;
-        const dump = params.dump;
-
->>>>>>> a6a970fe
+
         // TODO(Ahmad): need new server impl, for now we don't join server thread
         // because http.zig's server doesn't stop when you call server.stop() - it's broken
         // const echo_server_thread = try self.echo_server.listenAndServe();
         // _ = echo_server_thread;
         var manager = ServiceManager.init(self.allocator, self.logger, self.exit, "gossip", .{}, .{});
-
-<<<<<<< HEAD
+        errdefer manager.deinit();
+
         try manager.spawn("gossip readSocket", socket_utils.readSocket, .{
-=======
-        const exitAndJoin = struct {
-            inline fn exitAndJoin(exit: *AtomicBool, thread: std.Thread) void {
-                exit.store(true, .unordered);
-                thread.join();
-            }
-        }.exitAndJoin;
-
-        const receiver_thread = try Thread.spawn(.{}, socket_utils.readSocket, .{
->>>>>>> a6a970fe
             self.allocator,
             self.gossip_socket,
             self.packet_incoming_channel,
             self.exit,
             self.logger,
         });
-<<<<<<< HEAD
-        try manager.spawn("gossip verifyPackets", verifyPackets, .{self});
-        try manager.spawn("gossip processMessages", processMessages, .{self});
-
-        if (!spy_node) try manager.spawn("gossip buildMessages", buildMessages, .{self});
+        try manager.spawn("gossip verifyPackets", verifyPackets, .{ self, message_allocator });
+        try manager.spawn("gossip processMessages", processMessages, .{ self, message_allocator });
+
+        if (!params.spy_node) try manager.spawn("gossip buildMessages", buildMessages, .{self});
 
         try manager.spawn("gossip sendSocket", socket_utils.sendSocket, .{
-=======
-        errdefer exitAndJoin(self.exit, receiver_thread);
-
-        const packet_verifier_thread = try Thread.spawn(.{}, verifyPackets, .{ self, message_allocator });
-        errdefer exitAndJoin(self.exit, packet_verifier_thread);
-
-        const message_processor_thread = try Thread.spawn(.{}, processMessages, .{ self, message_allocator });
-        errdefer exitAndJoin(self.exit, message_processor_thread);
-
-        const maybe_message_builder_thread: ?std.Thread = if (!spy_node) try Thread.spawn(.{}, buildMessages, .{self}) else null;
-        errdefer if (maybe_message_builder_thread) |thread| {
-            exitAndJoin(self.exit, thread);
-        };
-
-        const responder_thread = try Thread.spawn(.{}, socket_utils.sendSocket, .{
->>>>>>> a6a970fe
             self.gossip_socket,
             self.packet_outgoing_channel,
             self.exit,
             self.logger,
         });
-<<<<<<< HEAD
-
-        if (dump) try manager.spawn("GossipDumpService", GossipDumpService.run, .{.{
-=======
-        errdefer exitAndJoin(self.exit, responder_thread);
-
-        const maybe_dumper_thread: ?std.Thread = if (dump) try Thread.spawn(.{}, GossipDumpService.run, .{.{
->>>>>>> a6a970fe
+
+        if (params.dump) try manager.spawn("GossipDumpService", GossipDumpService.run, .{.{
             .allocator = self.allocator,
             .logger = self.logger,
             .gossip_table_rw = &self.gossip_table_rw,
             .exit = self.exit,
-<<<<<<< HEAD
         }});
 
         return manager;
-=======
-        }}) else null;
-        errdefer if (maybe_dumper_thread) |thread| {
-            exitAndJoin(self.exit, thread);
-        };
-
-        return .{
-            .exit = self.exit,
-
-            .receiver_thread = receiver_thread,
-            .packet_verifier_thread = packet_verifier_thread,
-            .message_processor_thread = message_processor_thread,
-            .message_builder_thread = maybe_message_builder_thread,
-            .responder_thread = responder_thread,
-            .dumper_thread = maybe_dumper_thread,
-        };
->>>>>>> a6a970fe
-    }
-
-    pub fn run(self: *Self, params: RunThreadsParams) !void {
-        const run_handles = try self.runThreads(params);
-        defer run_handles.joinAndExit();
     }
 
     const VerifyMessageTask = ThreadPoolTask(VerifyMessageEntry);
