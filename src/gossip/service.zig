--- conflicted
+++ resolved
@@ -1620,7 +1620,6 @@
             var timer = try std.time.Timer.start();
 
             var gossip_table_lock = self.gossip_table_rw.write();
-<<<<<<< HEAD
             var gossip_table: *GossipTable = gossip_table_lock.mut();
 
             defer {
@@ -1632,9 +1631,6 @@
             var n_failed_inserts: usize = 0;
             var n_invalid_data: usize = 0;
 
-=======
-            defer gossip_table_lock.unlock();
->>>>>>> 11f763b8
             for (batch_push_messages.items) |*push_message| {
                 n_gossip_data += push_message.gossip_values.len;
 
@@ -1643,23 +1639,14 @@
                     push_message.gossip_values,
                     push_message.from_pubkey.*,
                 );
-<<<<<<< HEAD
                 n_invalid_data += push_message.gossip_values.len - valid_len;
 
-                var result = try gossip_table.insertValues(
-=======
                 try gossip_table.insertValuesMinAllocs(
->>>>>>> 11f763b8
                     push_message.gossip_values[0..valid_len],
                     GOSSIP_PUSH_MSG_TIMEOUT_MS,
                     &failed_insert_indexs,
                 );
-<<<<<<< HEAD
-                const failed_insert_indexs = result.failed.?;
-                defer failed_insert_indexs.deinit();
                 n_failed_inserts += failed_insert_indexs.items.len;
-=======
->>>>>>> 11f763b8
 
                 // logging this message takes too long and causes a bottleneck
                 // self.logger
