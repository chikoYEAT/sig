const std = @import("std");
const network = @import("zig-network");
const EndPoint = network.EndPoint;
const Packet = @import("../net/packet.zig").Packet;
const PACKET_DATA_SIZE = @import("../net/packet.zig").PACKET_DATA_SIZE;
const ThreadPool = @import("../sync/thread_pool.zig").ThreadPool;
const Task = ThreadPool.Task;
const Batch = ThreadPool.Batch;
const ArrayList = std.ArrayList;
const Thread = std.Thread;
const AtomicBool = std.atomic.Value(bool);
const UdpSocket = network.Socket;
const Tuple = std.meta.Tuple;
const SocketAddr = @import("../net/net.zig").SocketAddr;
const endpointToString = @import("../net/net.zig").endpointToString;
const _gossipMessages = @import("message.zig");
const GossipMessage = _gossipMessages.GossipMessage;
const PruneData = _gossipMessages.PruneData;
const Mux = @import("../sync/mux.zig").Mux;
const RwMux = @import("../sync/mux.zig").RwMux;
const Ping = @import("ping_pong.zig").Ping;
const Pong = @import("ping_pong.zig").Pong;
const bincode = @import("../bincode/bincode.zig");
const gossip = @import("../gossip/data.zig");
const LegacyContactInfo = gossip.LegacyContactInfo;
const ContactInfo = @import("data.zig").ContactInfo;
const socket_tag = @import("data.zig").socket_tag;
const SignedGossipData = gossip.SignedGossipData;
const KeyPair = std.crypto.sign.Ed25519.KeyPair;
const Pubkey = @import("../core/pubkey.zig").Pubkey;
const getWallclockMs = @import("../gossip/data.zig").getWallclockMs;
const _gossip_table = @import("../gossip/table.zig");
const GossipTable = _gossip_table.GossipTable;
const HashTimeQueue = _gossip_table.HashTimeQueue;
const UNIQUE_PUBKEY_CAPACITY = _gossip_table.UNIQUE_PUBKEY_CAPACITY;
const AutoArrayHashSet = _gossip_table.AutoArrayHashSet;
const Logger = @import("../trace/log.zig").Logger;
const Entry = @import("../trace/entry.zig").Entry;
const pull_request = @import("../gossip/pull_request.zig");
const GossipPullFilter = pull_request.GossipPullFilter;
const MAX_NUM_PULL_REQUESTS = pull_request.MAX_NUM_PULL_REQUESTS;
const pull_response = @import("../gossip/pull_response.zig");
const ActiveSet = @import("../gossip/active_set.zig").ActiveSet;
const Hash = @import("../core/hash.zig").Hash;
const socket_utils = @import("../net/socket_utils.zig");
const Channel = @import("../sync/channel.zig").Channel;
const PingCache = @import("./ping_pong.zig").PingCache;
const PingAndSocketAddr = @import("./ping_pong.zig").PingAndSocketAddr;
const echo = @import("../net/echo.zig");
const GossipDumpService = @import("../gossip/dump_service.zig").GossipDumpService;

const Registry = @import("../prometheus/registry.zig").Registry;
const globalRegistry = @import("../prometheus/registry.zig").globalRegistry;
const GetMetricError = @import("../prometheus/registry.zig").GetMetricError;
const Counter = @import("../prometheus/counter.zig").Counter;

const PacketBatch = ArrayList(Packet);
const GossipMessageWithEndpoint = struct { from_endpoint: EndPoint, message: GossipMessage };

pub const GOSSIP_PULL_RATE_MS: u64 = 5 * std.time.ms_per_s;
pub const GOSSIP_PULL_TIMEOUT_MS: u64 = 15 * std.time.ms_per_s;
pub const GOSSIP_PUSH_MSG_TIMEOUT_MS: u64 = 30 * std.time.ms_per_s;
pub const GOSSIP_PRUNE_MSG_TIMEOUT_MS: u64 = 500;

pub const FAILED_INSERTS_RETENTION_MS: u64 = 20_000;

pub const MAX_PACKETS_PER_PUSH: usize = 64;
pub const MAX_BYTES_PER_PUSH: u64 = PACKET_DATA_SIZE * @as(u64, MAX_PACKETS_PER_PUSH);

// 4 (enum) + 32 (pubkey) + 8 (len) = 44
pub const MAX_PUSH_MESSAGE_PAYLOAD_SIZE: usize = PACKET_DATA_SIZE - 44;

pub const GOSSIP_SLEEP_MILLIS: u64 = 100;
pub const GOSSIP_PING_CACHE_CAPACITY: usize = 65_536;
pub const GOSSIP_PING_CACHE_TTL_NS: u64 = std.time.ns_per_s * 1280;
pub const GOSSIP_PING_CACHE_RATE_LIMIT_DELAY_NS: u64 = std.time.ns_per_s * (1280 / 64);

pub const MAX_NUM_VALUES_PULL_RESPONSE = 20; // TODO: this is approx the rust one -- should tune

/// Maximum number of origin nodes that a PruneData may contain, such that the
/// serialized size of the PruneMessage stays below PACKET_DATA_SIZE.
pub const MAX_PRUNE_DATA_NODES: usize = 32;
pub const NUM_ACTIVE_SET_ENTRIES: usize = 25;

// TODO: replace with get_epoch_duration when BankForks is supported
const DEFAULT_EPOCH_DURATION: u64 = 172800000;

pub const PUB_GOSSIP_STATS_INTERVAL_MS = 2 * std.time.ms_per_s;
pub const GOSSIP_TRIM_INTERVAL_MS = 10 * std.time.ms_per_s;

pub const GossipService = struct {
    allocator: std.mem.Allocator,

    // note: this contact info should not change
    gossip_socket: UdpSocket,
    /// This contact info is mutated by the buildMessages thread, so it must
    /// only be read by that thread, or it needs a synchronization mechanism.
    my_contact_info: ContactInfo,
    my_keypair: KeyPair,
    my_pubkey: Pubkey,
    my_shred_version: std.atomic.Value(u16),
    exit: *AtomicBool,

    // communication between threads
    packet_incoming_channel: *Channel(PacketBatch),
    packet_outgoing_channel: *Channel(PacketBatch),
    verified_incoming_channel: *Channel(GossipMessageWithEndpoint),

    gossip_table_rw: RwMux(GossipTable),
    // push message things
    active_set_rw: RwMux(ActiveSet),
    push_msg_queue_mux: Mux(ArrayList(SignedGossipData)),
    // pull message things
    failed_pull_hashes_mux: Mux(HashTimeQueue),

    /// This contact info is mutated by the buildMessages thread, so it must
    /// only be read by that thread, or it needs a synchronization mechanism.
    entrypoints: ArrayList(Entrypoint),
    ping_cache_rw: RwMux(*PingCache),
    logger: Logger,
    thread_pool: *ThreadPool,
    echo_server: echo.Server,

    stats: GossipStats,

    const Entrypoint = struct { addr: SocketAddr, info: ?ContactInfo = null };

    const Self = @This();

    pub fn init(
        allocator: std.mem.Allocator,
        my_contact_info: ContactInfo,
        my_keypair: KeyPair,
        entrypoints: ?ArrayList(SocketAddr),
        exit: *AtomicBool,
        logger: Logger,
    ) !Self {
        var packet_incoming_channel = Channel(PacketBatch).init(allocator, 10000);
        var packet_outgoing_channel = Channel(PacketBatch).init(allocator, 10000);
        var verified_incoming_channel = Channel(GossipMessageWithEndpoint).init(allocator, 10000);

        errdefer {
            packet_incoming_channel.deinit();
            packet_outgoing_channel.deinit();
            verified_incoming_channel.deinit();
        }

        const thread_pool = try allocator.create(ThreadPool);
        const n_threads = @min(@as(u32, @truncate(std.Thread.getCpuCount() catch 1)), 8);
        thread_pool.* = ThreadPool.init(.{
            .max_threads = n_threads,
            .stack_size = 2 * 1024 * 1024,
        });
        logger.debugf("using n_threads in gossip: {}", .{n_threads});

        var gossip_table = try GossipTable.init(allocator, thread_pool);
        errdefer gossip_table.deinit();
        const gossip_table_rw = RwMux(GossipTable).init(gossip_table);
        const my_pubkey = Pubkey.fromPublicKey(&my_keypair.public_key);
        const my_shred_version = my_contact_info.shred_version;
        const active_set = ActiveSet.init(allocator);

        // bind the socket
        const gossip_address = my_contact_info.getSocket(socket_tag.GOSSIP) orelse return error.GossipAddrUnspecified;
        var gossip_socket = UdpSocket.create(.ipv4, .udp) catch return error.SocketCreateFailed;
        gossip_socket.bindToPort(gossip_address.port()) catch return error.SocketBindFailed;
        gossip_socket.setReadTimeout(socket_utils.SOCKET_TIMEOUT) catch return error.SocketSetTimeoutFailed; // 1 second

        const failed_pull_hashes = HashTimeQueue.init(allocator);
        const push_msg_q = ArrayList(SignedGossipData).init(allocator);

        const echo_server = echo.Server.init(allocator, gossip_address.port(), exit);

        var entrypoint_list = ArrayList(Entrypoint).init(allocator);
        if (entrypoints) |eps| {
            try entrypoint_list.ensureTotalCapacityPrecise(eps.items.len);
            for (eps.items) |ep| entrypoint_list.appendAssumeCapacity(.{ .addr = ep });
        }

        const stats = try GossipStats.init(logger);

        const ping_cache_ptr = try allocator.create(PingCache);
        ping_cache_ptr.* = try PingCache.init(
            allocator,
            GOSSIP_PING_CACHE_TTL_NS,
            GOSSIP_PING_CACHE_RATE_LIMIT_DELAY_NS,
            GOSSIP_PING_CACHE_CAPACITY,
        );

        return Self{
            .my_contact_info = my_contact_info,
            .my_keypair = my_keypair,
            .my_pubkey = my_pubkey,
            .my_shred_version = std.atomic.Value(u16).init(my_shred_version),
            .gossip_socket = gossip_socket,
            .exit = exit,
            .packet_incoming_channel = packet_incoming_channel,
            .packet_outgoing_channel = packet_outgoing_channel,
            .verified_incoming_channel = verified_incoming_channel,
            .gossip_table_rw = gossip_table_rw,
            .allocator = allocator,
            .push_msg_queue_mux = Mux(ArrayList(SignedGossipData)).init(push_msg_q),
            .active_set_rw = RwMux(ActiveSet).init(active_set),
            .failed_pull_hashes_mux = Mux(HashTimeQueue).init(failed_pull_hashes),
            .entrypoints = entrypoint_list,
            .ping_cache_rw = RwMux(*PingCache).init(ping_cache_ptr),
            .echo_server = echo_server,
            .logger = logger,
            .thread_pool = thread_pool,
            .stats = stats,
        };
    }

    fn deinitRwMux(v: anytype) void {
        var lg = v.write();
        lg.mut().deinit();
        lg.unlock();
    }

    fn deinitMux(v: anytype) void {
        var lg = v.lock();
        lg.mut().deinit();
        lg.unlock();
    }

    pub fn deinit(self: *Self) void {
        self.my_contact_info.deinit();
        self.echo_server.deinit();
        self.gossip_socket.close();

        {
            var buff_lock = self.packet_incoming_channel.buffer.lock();
            const buff: *std.ArrayList(PacketBatch) = buff_lock.mut();
            for (buff.items) |*item| item.deinit();
            buff_lock.unlock();
            self.packet_incoming_channel.deinit();
        }
        {
            var buff_lock = self.packet_outgoing_channel.buffer.lock();
            const buff: *std.ArrayList(PacketBatch) = buff_lock.mut();
            for (buff.items) |*item| item.deinit();
            buff_lock.unlock();
            self.packet_outgoing_channel.deinit();
        }
        self.verified_incoming_channel.deinit();

        self.entrypoints.deinit();
        self.allocator.destroy(self.thread_pool);

        deinitRwMux(&self.gossip_table_rw);
        deinitRwMux(&self.active_set_rw);
        {
            var lg = self.ping_cache_rw.write();
            lg.mut().deinit();
            self.allocator.destroy(lg.mut());
            lg.unlock();
        }
        deinitMux(&self.push_msg_queue_mux);
        deinitMux(&self.failed_pull_hashes_mux);
    }

    /// these threads should run forever - so if they join - somethings wrong
    /// and we should shutdown
    fn joinAndExit(self: *Self, handle: *std.Thread) void {
        handle.join();
        self.exit.store(true, .unordered);
    }

    /// spawns required threads for the gossip serivce.
    /// including:
    ///     1) socket reciever
    ///     2) packet verifier
    ///     3) packet processor
    ///     4) build message loop (to send outgoing message) (only active if not a spy node)
    ///     5) a socket responder (to send outgoing packets)
    ///     6) echo server
    pub fn run(self: *Self, spy_node: bool, dump: bool) !void {
        // TODO: Ahmad - fix ip echo server
        // var ip_echo_server_listener_handle = try Thread.spawn(.{}, echo.Server.listenAndServe, .{&self.echo_server});
        // defer self.joinAndExit(&ip_echo_server_listener_handle);

        var receiver_handle = try Thread.spawn(.{}, socket_utils.readSocket, .{
            self.allocator,
            &self.gossip_socket,
            self.packet_incoming_channel,
            self.exit,
            self.logger,
        });
        defer self.joinAndExit(&receiver_handle);

        var packet_verifier_handle = try Thread.spawn(.{}, verifyPackets, .{self});
        defer self.joinAndExit(&packet_verifier_handle);

        var packet_handle = try Thread.spawn(.{}, processMessages, .{self});
        defer self.joinAndExit(&packet_handle);

        var maybe_build_messages_handle = if (!spy_node) try Thread.spawn(.{}, buildMessages, .{self}) else null;
        defer {
            if (maybe_build_messages_handle) |*handle| {
                self.joinAndExit(handle);
            }
        }

        var responder_handle = try Thread.spawn(.{}, socket_utils.sendSocket, .{
            &self.gossip_socket,
            self.packet_outgoing_channel,
            self.exit,
            self.logger,
        });
        defer self.joinAndExit(&responder_handle);

        var dump_handle = if (dump) try Thread.spawn(.{}, GossipDumpService.run, .{.{
            .allocator = self.allocator,
            .logger = self.logger,
            .gossip_table_rw = &self.gossip_table_rw,
            .exit = self.exit,
        }}) else null;
        defer if (dump_handle) |*h| self.joinAndExit(h);
    }

    const VerifyMessageTask = struct {
        allocator: std.mem.Allocator,
        packet_batch: ArrayList(Packet),
        verified_incoming_channel: *Channel(GossipMessageWithEndpoint),
        logger: Logger,

        task: Task,
        done: std.atomic.Value(bool) = std.atomic.Value(bool).init(true),

        pub fn callback(task: *Task) void {
            var self: *@This() = @fieldParentPtr("task", task);
            std.debug.assert(!self.done.load(.acquire));
            defer self.done.store(true, .release);
            defer self.packet_batch.deinit();

            for (self.packet_batch.items) |*packet| {
                var message = bincode.readFromSlice(
                    self.allocator,
                    GossipMessage,
                    packet.data[0..packet.size],
                    bincode.Params.standard,
                ) catch {
                    self.logger.errf("gossip: packet_verify: failed to deserialize", .{});
                    continue;
                };

                message.sanitize() catch {
                    self.logger.errf("gossip: packet_verify: failed to sanitize", .{});
                    bincode.free(self.allocator, message);
                    continue;
                };

                message.verifySignature() catch |e| {
                    self.logger.errf(
                        "gossip: packet_verify: failed to verify signature: {} from {}",
                        .{ e, packet.addr },
                    );
                    bincode.free(self.allocator, message);
                    continue;
                };

                const msg = GossipMessageWithEndpoint{
                    .from_endpoint = packet.addr,
                    .message = message,
                };

                self.verified_incoming_channel.send(msg) catch unreachable;
            }
        }

        /// waits for the task to be done, then resets the done state to false
        fn awaitAndReset(self: *VerifyMessageTask) void {
            while (!self.done.load(.acquire)) {
                // wait
            }
            self.done.store(false, .release);
        }
    };

    /// main logic for deserializing Packets into GossipMessage messages
    /// and verifing they have valid values, and have valid signatures.
    /// Verified GossipMessagemessages are then sent to the verified_channel.
    fn verifyPackets(self: *Self) !void {
        var tasks = try self.allocator.alloc(VerifyMessageTask, 4);
        defer self.allocator.free(tasks);

        // pre-allocate all the tasks
        for (tasks) |*task| {
            task.* = VerifyMessageTask{
                // .allocator = std.heap.page_allocator, // TODO: swap out with arg
                .allocator = self.allocator, // TODO: swap out with arg
                .task = .{ .callback = VerifyMessageTask.callback },
                .verified_incoming_channel = self.verified_incoming_channel,
                .packet_batch = undefined,
                .logger = self.logger,
            };
        }

        while (!self.exit.load(.unordered)) {
            const maybe_packets = try self.packet_incoming_channel.try_drain();
            if (maybe_packets == null) {
                continue;
            }

            const packet_batches = maybe_packets.?;
            defer {
                self.packet_incoming_channel.allocator.free(packet_batches);
            }

            // count number of packets
            var n_packets_drained: usize = 0;
            for (packet_batches) |*packet_batch| {
                n_packets_drained += packet_batch.items.len;
            }
            self.stats.gossip_packets_received.add(n_packets_drained);

            // verify in parallel using the threadpool
            // PERF: investigate CPU pinning
            var task_i: usize = 0;
            const n_tasks = tasks.len;
            for (packet_batches) |packet_batch| {
                // find a free task
                var task_ptr = &tasks[task_i];
                while (!task_ptr.done.load(.acquire)) {
                    task_i = (task_i + 1) % n_tasks;
                    task_ptr = &tasks[task_i];
                }
                // schedule it
                task_ptr.done.store(false, .release);
                task_ptr.packet_batch = packet_batch;

                const batch = Batch.from(&task_ptr.task);
                self.thread_pool.schedule(batch);
            }
        }

        for (tasks) |*task| {
            task.awaitAndReset();
        }

        self.logger.debugf("verify_packets loop closed", .{});
    }

    // structs used in process_messages loop
    pub const PingMessage = struct {
        ping: *Ping,
        from_endpoint: *EndPoint,
    };

    pub const PongMessage = struct {
        pong: *Pong,
        from_endpoint: *EndPoint,
    };

    pub const PushMessage = struct {
        gossip_values: []SignedGossipData,
        from_pubkey: *const Pubkey,
        from_endpoint: *const EndPoint,
    };

    pub const PullRequestMessage = struct {
        filter: GossipPullFilter,
        value: SignedGossipData,
        from_endpoint: EndPoint,
    };

    pub const PullResponseMessage = struct {
        gossip_values: []SignedGossipData,
        from_pubkey: *Pubkey,
    };

    /// main logic for recieving and processing gossip messages.
    pub fn processMessages(self: *Self) !void {
        var timer = std.time.Timer.start() catch unreachable;
        var last_table_trim_ts: u64 = 0;
        var msg_count: usize = 0;

        // we batch messages bc:
        // 1) less lock contention
        // 2) can use packetbatchs (ie, pre-allocated packets)
        // 3) processing read-heavy messages in parallel (specifically pull-requests)

        const init_capacity = socket_utils.PACKETS_PER_BATCH;
        var ping_messages = try ArrayList(PingMessage).initCapacity(self.allocator, init_capacity);
        var pong_messages = try ArrayList(PongMessage).initCapacity(self.allocator, init_capacity);
        var push_messages = try ArrayList(PushMessage).initCapacity(self.allocator, init_capacity);
        var pull_requests = try ArrayList(PullRequestMessage).initCapacity(self.allocator, init_capacity);
        var pull_responses = try ArrayList(PullResponseMessage).initCapacity(self.allocator, init_capacity);
        var prune_messages = try ArrayList(*PruneData).initCapacity(self.allocator, init_capacity);

        defer {
            ping_messages.deinit();
            pong_messages.deinit();
            push_messages.deinit();
            pull_requests.deinit();
            pull_responses.deinit();
            prune_messages.deinit();
        }

        while (!self.exit.load(.unordered)) {
            const maybe_messages = try self.verified_incoming_channel.try_drain();

            if (maybe_messages == null) {
                continue;
            }

            if (msg_count == 0) {
                timer.reset();
            }

            const messages = maybe_messages.?;
            defer {
                for (messages) |*msg| {
                    // Important: this uses shallowFree instead of bincode.free
                    //
                    // The message contains some messaging metadata plus a
                    // payload of a SignedGossipData. The metadata won't be needed
                    // after this iteration is complete. The payload will be
                    // needed since it is stored in the GossipTable.
                    //
                    // bincode.free would free the entire message including the
                    // payload. This would lead to a segfault if the data is
                    // accessed from the GossipTable later.
                    //
                    // Not freeing at all would lead to a memory leak of any
                    // allocations in the metadata.
                    //
                    // The compromise is a "shallow" free that only frees the
                    // messaging metadata. SignedGossipData ownership will be
                    // transferred to GossipTable. The GossipTable implementation
                    // becomes responsible for freeing any SignedGossipDatas when
                    // needed.
                    //
                    // TODO: this approach is not ideal because it is difficult
                    // to maintain. Another approach such as reference counting
                    // would be safer. For more info, see:
                    // - GossipTable.remove
                    // - https://github.com/Syndica/sig/pull/69
                    msg.message.shallowFree(self.allocator);
                }
                self.verified_incoming_channel.allocator.free(messages);
            }

            msg_count += messages.len;

            for (messages) |*message| {
                var from_endpoint: EndPoint = message.from_endpoint;

                switch (message.message) {
                    .PushMessage => |*push| {
                        try push_messages.append(PushMessage{
                            .gossip_values = push[1],
                            .from_pubkey = &push[0],
                            .from_endpoint = &from_endpoint,
                        });
                    },
                    .PullResponse => |*pull| {
                        try pull_responses.append(PullResponseMessage{
                            .from_pubkey = &pull[0],
                            .gossip_values = pull[1],
                        });
                    },
                    .PullRequest => |*pull| {
                        const value: SignedGossipData = pull[1];
                        switch (value.data) {
                            .ContactInfo => |*data| {
                                if (data.pubkey.equals(&self.my_pubkey)) {
                                    // talking to myself == ignore
                                    continue;
                                }
                                // Allow spy nodes with shred-verion == 0 to pull from other nodes.
                                if (data.shred_version != 0 and data.shred_version != self.my_shred_version.load(.monotonic)) {
                                    // non-matching shred version
                                    self.stats.pull_requests_dropped.add(1);
                                    continue;
                                }
                            },
                            .LegacyContactInfo => |*data| {
                                if (data.id.equals(&self.my_pubkey)) {
                                    // talking to myself == ignore
                                    continue;
                                }
                                // Allow spy nodes with shred-verion == 0 to pull from other nodes.
                                if (data.shred_version != 0 and data.shred_version != self.my_shred_version.load(.monotonic)) {
                                    // non-matching shred version
                                    self.stats.pull_requests_dropped.add(1);
                                    continue;
                                }
                            },
                            // only contact info supported
                            else => {
                                self.stats.pull_requests_dropped.add(1);
                                continue;
                            },
                        }

                        const from_addr = SocketAddr.fromEndpoint(&from_endpoint);
                        if (from_addr.isUnspecified() or from_addr.port() == 0) {
                            // unable to respond to these messages
                            self.stats.pull_requests_dropped.add(1);
                            continue;
                        }

                        try pull_requests.append(.{
                            .filter = pull[0],
                            .value = value,
                            .from_endpoint = from_endpoint,
                        });
                    },
                    .PruneMessage => |*prune| {
                        var prune_data = &prune[1];
                        const now = getWallclockMs();
                        const prune_wallclock = prune_data.wallclock;

                        const too_old = prune_wallclock < now -| GOSSIP_PRUNE_MSG_TIMEOUT_MS;
                        const incorrect_destination = !prune_data.destination.equals(&self.my_pubkey);
                        if (too_old or incorrect_destination) {
                            self.stats.prune_messages_dropped.add(1);
                            continue;
                        }
                        try prune_messages.append(prune_data);
                    },
                    .PingMessage => |*ping| {
                        const from_addr = SocketAddr.fromEndpoint(&from_endpoint);
                        if (from_addr.isUnspecified() or from_addr.port() == 0) {
                            // unable to respond to these messages
                            self.stats.ping_messages_dropped.add(1);
                            continue;
                        }

                        try ping_messages.append(PingMessage{
                            .ping = ping,
                            .from_endpoint = &from_endpoint,
                        });
                    },
                    .PongMessage => |*pong| {
                        try pong_messages.append(PongMessage{
                            .pong = pong,
                            .from_endpoint = &from_endpoint,
                        });
                    },
                }
            }

            // track metrics
            self.stats.gossip_packets_verified.add(messages.len);
            self.stats.ping_messages_recv.add(ping_messages.items.len);
            self.stats.pong_messages_recv.add(pong_messages.items.len);
            self.stats.push_messages_recv.add(push_messages.items.len);
            self.stats.pull_requests_recv.add(pull_requests.items.len);
            self.stats.pull_responses_recv.add(pull_responses.items.len);
            self.stats.prune_messages_recv.add(prune_messages.items.len);

            var gossip_packets_processed: usize = 0;
            gossip_packets_processed += ping_messages.items.len;
            gossip_packets_processed += pong_messages.items.len;
            gossip_packets_processed += push_messages.items.len;
            gossip_packets_processed += pull_requests.items.len;
            gossip_packets_processed += pull_responses.items.len;
            gossip_packets_processed += prune_messages.items.len;
            self.stats.gossip_packets_processed.add(gossip_packets_processed);

            self.stats.maybeLog();

            // handle batch messages
            if (push_messages.items.len > 0) {
                var x_timer = std.time.Timer.start() catch unreachable;
                self.handleBatchPushMessages(&push_messages) catch |err| {
                    self.logger.errf("handleBatchPushMessages failed: {}", .{err});
                };
                const elapsed = x_timer.read();
                self.stats.handle_batch_push_time.add(elapsed);

                push_messages.clearRetainingCapacity();
            }

            if (prune_messages.items.len > 0) {
                var x_timer = std.time.Timer.start() catch unreachable;
                self.handleBatchPruneMessages(&prune_messages);
                const elapsed = x_timer.read();
                self.stats.handle_batch_prune_time.add(elapsed);

                prune_messages.clearRetainingCapacity();
            }

            if (pull_requests.items.len > 0) {
                var x_timer = std.time.Timer.start() catch unreachable;
                self.handleBatchPullRequest(pull_requests) catch |err| {
                    self.logger.errf("handleBatchPullRequest failed: {}", .{err});
                };
                const elapsed = x_timer.read();
                self.stats.handle_batch_pull_req_time.add(elapsed);

                pull_requests.clearRetainingCapacity();
            }

            if (pull_responses.items.len > 0) {
                var x_timer = std.time.Timer.start() catch unreachable;
                self.handleBatchPullResponses(&pull_responses) catch |err| {
                    self.logger.errf("handleBatchPullResponses failed: {}", .{err});
                };
                const elapsed = x_timer.read();
                self.stats.handle_batch_pull_resp_time.add(elapsed);

                pull_responses.clearRetainingCapacity();
            }

            if (ping_messages.items.len > 0) {
                var x_timer = std.time.Timer.start() catch unreachable;
                self.handleBatchPingMessages(&ping_messages) catch |err| {
                    self.logger.errf("handleBatchPingMessages failed: {}", .{err});
                };
                const elapsed = x_timer.read();
                self.stats.handle_batch_ping_time.add(elapsed);

                ping_messages.clearRetainingCapacity();
            }

            if (pong_messages.items.len > 0) {
                var x_timer = std.time.Timer.start() catch unreachable;
                self.handleBatchPongMessages(&pong_messages);
                const elapsed = x_timer.read();
                self.stats.handle_batch_pong_time.add(elapsed);

                pong_messages.clearRetainingCapacity();
            }

            // TRIM gossip-table
            const trim_elapsed_ts = getWallclockMs() - last_table_trim_ts;
            if (trim_elapsed_ts > GOSSIP_TRIM_INTERVAL_MS) {
                // first check with a read lock
                const should_trim = blk: {
                    var gossip_table_lock = self.gossip_table_rw.read();
                    defer gossip_table_lock.unlock();
                    var gossip_table: *const GossipTable = gossip_table_lock.get();

                    const should_trim = gossip_table.shouldTrim(UNIQUE_PUBKEY_CAPACITY);
                    break :blk should_trim;
                };

                // then trim with write lock
                if (should_trim) {
                    var gossip_table_lock = self.gossip_table_rw.write();
                    defer gossip_table_lock.unlock();
                    var gossip_table: *GossipTable = gossip_table_lock.mut();

                    var x_timer = std.time.Timer.start() catch unreachable;
                    gossip_table.attemptTrim(UNIQUE_PUBKEY_CAPACITY) catch |err| {
                        self.logger.warnf("gossip_table.attemptTrim failed: {s}", .{@errorName(err)});
                    };
                    const elapsed = x_timer.read();
                    self.stats.handle_trim_table_time.add(elapsed);
                }
                last_table_trim_ts = getWallclockMs();
            }
        }

        self.logger.debugf("process_messages loop closed", .{});
    }

    /// main gossip loop for periodically sending new GossipMessagemessages.
    /// this includes sending push messages, pull requests, and triming old
    /// gossip data (in the gossip_table, active_set, and failed_pull_hashes).
    fn buildMessages(
        self: *Self,
    ) !void {
        var last_push_ts: u64 = 0;
        var last_stats_publish_ts: u64 = 0;
        var last_pull_req_ts: u64 = 0;
        var push_cursor: u64 = 0;
        var entrypoints_identified = false;
        var shred_version_assigned = false;

        while (!self.exit.load(.unordered)) {
            const top_of_loop_ts = getWallclockMs();

            if (top_of_loop_ts - last_pull_req_ts > GOSSIP_PULL_RATE_MS) pull_blk: {
                defer last_pull_req_ts = getWallclockMs();
                // this also includes sending ping messages to other peers
                const packets = self.buildPullRequests(
                    pull_request.MAX_BLOOM_SIZE,
                ) catch |e| {
                    self.logger.errf("failed to generate pull requests: {any}", .{e});
                    break :pull_blk;
                };
                self.stats.pull_requests_sent.add(packets.items.len);
                try self.packet_outgoing_channel.send(packets);
            }

            // new push msgs
            self.drainPushQueueToGossipTable(getWallclockMs());
            const maybe_push_packets = self.buildPushMessages(&push_cursor) catch |e| blk: {
                self.logger.errf("failed to generate push messages: {any}", .{e});
                break :blk null;
            };
            if (maybe_push_packets) |push_packets| {
                self.stats.push_messages_sent.add(push_packets.items.len);
                try self.packet_outgoing_channel.sendBatch(push_packets);
                push_packets.deinit();
            }

            // trim data
            try self.trimMemory(getWallclockMs());

            // initialize cluster data from gossip values
            entrypoints_identified = entrypoints_identified or try self.populateEntrypointsFromGossipTable();
            shred_version_assigned = shred_version_assigned or self.assignDefaultShredVersionFromEntrypoint();

            // periodic things
            if (top_of_loop_ts - last_push_ts > GOSSIP_PULL_TIMEOUT_MS / 2) {
                // update wallclock and sign
                self.my_contact_info.wallclock = getWallclockMs();
                const my_contact_info_value = try gossip.SignedGossipData.initSigned(gossip.GossipData{
                    .ContactInfo = try self.my_contact_info.clone(),
                }, &self.my_keypair);
                const my_legacy_contact_info_value = try gossip.SignedGossipData.initSigned(gossip.GossipData{
                    .LegacyContactInfo = LegacyContactInfo.fromContactInfo(&self.my_contact_info),
                }, &self.my_keypair);

                // push contact info
                {
                    var push_msg_queue_lock = self.push_msg_queue_mux.lock();
                    defer push_msg_queue_lock.unlock();
                    var push_msg_queue: *ArrayList(SignedGossipData) = push_msg_queue_lock.mut();

                    try push_msg_queue.append(my_contact_info_value);
                    try push_msg_queue.append(my_legacy_contact_info_value);
                }

                try self.rotateActiveSet();
                last_push_ts = getWallclockMs();
            }

            // publish metrics
            const stats_publish_elapsed_ts = getWallclockMs() - last_stats_publish_ts;
            if (stats_publish_elapsed_ts > PUB_GOSSIP_STATS_INTERVAL_MS) {
                try self.collectGossipTableMetrics();
                last_stats_publish_ts = getWallclockMs();
            }

            // sleep
            const elapsed_ts = getWallclockMs() - top_of_loop_ts;
            if (elapsed_ts < GOSSIP_SLEEP_MILLIS) {
                const time_left_ms = GOSSIP_SLEEP_MILLIS - elapsed_ts;
                std.time.sleep(time_left_ms * std.time.ns_per_ms);
            }
        }
        self.logger.infof("build_messages loop closed", .{});
    }

    // collect gossip table metrics and pushes them to stats
    pub fn collectGossipTableMetrics(self: *Self) !void {
        var gossip_table_lock = self.gossip_table_rw.read();
        defer gossip_table_lock.unlock();

        var gossip_table: *const GossipTable = gossip_table_lock.get();
        const n_entries = gossip_table.store.count();
        const n_pubkeys = gossip_table.pubkey_to_values.count();

        self.stats.table_n_values.add(n_entries);
        self.stats.table_n_pubkeys.add(n_pubkeys);
    }

    pub fn rotateActiveSet(
        self: *Self,
    ) !void {
        const now = getWallclockMs();
        var buf: [NUM_ACTIVE_SET_ENTRIES]ContactInfo = undefined;
        const gossip_peers = try self.getGossipNodes(&buf, NUM_ACTIVE_SET_ENTRIES, now);

        // filter out peers who have responded to pings
        const ping_cache_result = blk: {
            var ping_cache_lock = self.ping_cache_rw.write();
            defer ping_cache_lock.unlock();
            var ping_cache: *PingCache = ping_cache_lock.mut();

            const result = try ping_cache.filterValidPeers(self.allocator, self.my_keypair, gossip_peers);
            break :blk result;
        };
        var valid_gossip_indexs = ping_cache_result.valid_peers;
        defer valid_gossip_indexs.deinit();

        var valid_gossip_peers: [NUM_ACTIVE_SET_ENTRIES]ContactInfo = undefined;
        for (0.., valid_gossip_indexs.items) |i, valid_gossip_index| {
            valid_gossip_peers[i] = gossip_peers[valid_gossip_index];
        }

        // send pings to peers
        var pings_to_send_out = ping_cache_result.pings;
        defer pings_to_send_out.deinit();
        try self.sendPings(pings_to_send_out);

        // reset push active set
        var active_set_lock = self.active_set_rw.write();
        defer active_set_lock.unlock();
        var active_set: *ActiveSet = active_set_lock.mut();
        try active_set.rotate(valid_gossip_peers[0..valid_gossip_indexs.items.len]);
    }

    /// logic for building new push messages which are sent to peers from the
    /// active set and serialized into packets.
    fn buildPushMessages(self: *Self, push_cursor: *u64) !ArrayList(ArrayList(Packet)) {
        // TODO: find a better static value?
        var buf: [512]gossip.GossipVersionedData = undefined;

        const gossip_entries = blk: {
            var gossip_table_lock = self.gossip_table_rw.read();
            defer gossip_table_lock.unlock();

            const gossip_table: *const GossipTable = gossip_table_lock.get();
            break :blk gossip_table.getEntriesWithCursor(&buf, push_cursor);
        };

        var packet_batch = ArrayList(ArrayList(Packet)).init(self.allocator);
        errdefer packet_batch.deinit();

        if (gossip_entries.len == 0) {
            return packet_batch;
        }

        const now = getWallclockMs();
        var total_byte_size: usize = 0;

        // find new values in gossip table
        // TODO: benchmark different approach of HashMapping(origin, value) first
        // then deriving the active set per origin in a batch
        var push_messages = std.AutoHashMap(EndPoint, ArrayList(SignedGossipData)).init(self.allocator);
        defer {
            var push_iter = push_messages.iterator();
            while (push_iter.next()) |push_entry| {
                push_entry.value_ptr.deinit();
            }
            push_messages.deinit();
        }

        var num_values_considered: usize = 0;
        {
            var active_set_lock = self.active_set_rw.read();
            var active_set: *const ActiveSet = active_set_lock.get();
            defer active_set_lock.unlock();

            if (active_set.len() == 0) return packet_batch;

            for (gossip_entries) |entry| {
                const value = entry.value;

                const entry_time = value.wallclock();
                const too_old = entry_time < now -| GOSSIP_PUSH_MSG_TIMEOUT_MS;
                const too_new = entry_time > now +| GOSSIP_PUSH_MSG_TIMEOUT_MS;
                if (too_old or too_new) {
                    num_values_considered += 1;
                    continue;
                }

                const byte_size = try bincode.getSerializedSize(self.allocator, value, bincode.Params{});
                total_byte_size +|= byte_size;

                if (total_byte_size > MAX_BYTES_PER_PUSH) {
                    break;
                }

                // get the active set for these values *PER ORIGIN* due to prunes
                const origin = value.id();
                var active_set_peers = blk: {
                    var gossip_table_lock = self.gossip_table_rw.read();
                    defer gossip_table_lock.unlock();
                    const gossip_table: *const GossipTable = gossip_table_lock.get();

                    break :blk try active_set.getFanoutPeers(self.allocator, origin, gossip_table);
                };
                defer active_set_peers.deinit();

                for (active_set_peers.items) |peer| {
                    const maybe_peer_entry = push_messages.getEntry(peer);
                    if (maybe_peer_entry) |peer_entry| {
                        try peer_entry.value_ptr.append(value);
                    } else {
                        var peer_entry = try ArrayList(SignedGossipData).initCapacity(self.allocator, 1);
                        peer_entry.appendAssumeCapacity(value);
                        try push_messages.put(peer, peer_entry);
                    }
                }
                num_values_considered += 1;
            }
        }

        // adjust cursor for values not sent this round
        // NOTE: labs client doesnt do this - bug?
        const num_values_not_considered = gossip_entries.len - num_values_considered;
        push_cursor.* -= num_values_not_considered;

        var push_iter = push_messages.iterator();
        while (push_iter.next()) |push_entry| {
            const gossip_values: *const ArrayList(SignedGossipData) = push_entry.value_ptr;
            const to_endpoint: *const EndPoint = push_entry.key_ptr;

            // send the values as a pull response
            const packets = try gossipDataToPackets(
                self.allocator,
                &self.my_pubkey,
                gossip_values.items,
                to_endpoint,
                ChunkType.PushMessage,
            );
            if (packets.items.len > 0) {
                try packet_batch.append(packets);
            }
        }
        return packet_batch;
    }

    /// builds new pull request messages and serializes it into a list of Packets
    /// to be sent to a random set of gossip nodes.
    fn buildPullRequests(
        self: *Self,
        /// the bloomsize of the pull request's filters
        bloom_size: usize,
    ) !ArrayList(Packet) {
        // get nodes from gossip table
        var buf: [MAX_NUM_PULL_REQUESTS]ContactInfo = undefined;
        const now = getWallclockMs();
        const peers = try self.getGossipNodes(
            &buf,
            MAX_NUM_PULL_REQUESTS,
            now,
        );

        // randomly include an entrypoint in the pull if we dont have their contact info
        var rng = std.rand.DefaultPrng.init(now);
        var entrypoint_index: i16 = -1;
        if (self.entrypoints.items.len != 0) blk: {
            const maybe_entrypoint_index = rng.random().intRangeAtMost(usize, 0, self.entrypoints.items.len - 1);
            if (self.entrypoints.items[maybe_entrypoint_index].info) |_| {
                // early exit - we already have the peer in our contact info
                break :blk;
            }
            // we dont have them so well add them to the peer list (as default contact info)
            entrypoint_index = @intCast(maybe_entrypoint_index);
        }

        // filter out peers who have responded to pings
        const ping_cache_result = blk: {
            var ping_cache_lock = self.ping_cache_rw.write();
            defer ping_cache_lock.unlock();
            var ping_cache: *PingCache = ping_cache_lock.mut();

            const result = try ping_cache.filterValidPeers(self.allocator, self.my_keypair, peers);
            break :blk result;
        };
        var valid_gossip_peer_indexs = ping_cache_result.valid_peers;
        defer valid_gossip_peer_indexs.deinit();

        // send pings to peers
        var pings_to_send_out = ping_cache_result.pings;
        defer pings_to_send_out.deinit();
        try self.sendPings(pings_to_send_out);

        const should_send_to_entrypoint = entrypoint_index != -1;
        const num_peers = valid_gossip_peer_indexs.items.len;

        if (num_peers == 0 and !should_send_to_entrypoint) {
            return error.NoPeers;
        }

        // compute failed pull gossip hash values
        const failed_pull_hashes_array = blk: {
            var failed_pull_hashes_lock = self.failed_pull_hashes_mux.lock();
            defer failed_pull_hashes_lock.unlock();

            const failed_pull_hashes: *const HashTimeQueue = failed_pull_hashes_lock.get();
            break :blk try failed_pull_hashes.getValues();
        };
        defer failed_pull_hashes_array.deinit();

        // build gossip filters
        var filters = try pull_request.buildGossipPullFilters(
            self.allocator,
            &self.gossip_table_rw,
            &failed_pull_hashes_array,
            bloom_size,
            MAX_NUM_PULL_REQUESTS,
        );
        defer pull_request.deinitGossipPullFilters(&filters);

        // build packet responses
        var n_packets: usize = 0;
        if (num_peers != 0) n_packets += filters.items.len;
        if (should_send_to_entrypoint) n_packets += filters.items.len;

        var packet_batch = try ArrayList(Packet).initCapacity(self.allocator, n_packets);
        packet_batch.appendNTimesAssumeCapacity(Packet.default(), n_packets);
        var packet_index: usize = 0;

        // update wallclock and sign
        self.my_contact_info.wallclock = now;
        const my_contact_info_value = try gossip.SignedGossipData.initSigned(gossip.GossipData{
            .LegacyContactInfo = LegacyContactInfo.fromContactInfo(&self.my_contact_info),
        }, &self.my_keypair);

        if (num_peers != 0) {
            for (filters.items) |filter_i| {
                // TODO: incorperate stake weight in random sampling
                const peer_index = rng.random().intRangeAtMost(usize, 0, num_peers - 1);
                const peer_contact_info_index = valid_gossip_peer_indexs.items[peer_index];
                const peer_contact_info = peers[peer_contact_info_index];
                if (peer_contact_info.getSocket(socket_tag.GOSSIP)) |gossip_addr| {
                    const message = GossipMessage{ .PullRequest = .{ filter_i, my_contact_info_value } };

                    var packet = &packet_batch.items[packet_index];
                    const bytes = try bincode.writeToSlice(&packet.data, message, bincode.Params{});
                    packet.size = bytes.len;
                    packet.addr = gossip_addr.toEndpoint();
                    packet_index += 1;
                }
            }
        }

        // append entrypoint msgs
        if (should_send_to_entrypoint) {
            const entrypoint = self.entrypoints.items[@as(usize, @intCast(entrypoint_index))];
            for (filters.items) |filter| {
                const message = GossipMessage{ .PullRequest = .{ filter, my_contact_info_value } };

                var packet = &packet_batch.items[packet_index];
                const bytes = try bincode.writeToSlice(&packet.data, message, bincode.Params{});
                packet.size = bytes.len;
                packet.addr = entrypoint.addr.toEndpoint();
                packet_index += 1;
            }
        }

        return packet_batch;
    }

    const PullRequestTask = struct {
        allocator: std.mem.Allocator,
        my_pubkey: *const Pubkey,
        from_endpoint: *const EndPoint,
        filter: *GossipPullFilter,
        value: *SignedGossipData,
        gossip_table: *const GossipTable,
        output: ArrayList(Packet),
        output_limit: *std.atomic.Value(i64),
        output_consumed: std.atomic.Value(bool) = std.atomic.Value(bool).init(false),

        task: Task,
        done: std.atomic.Value(bool) = std.atomic.Value(bool).init(false),

        pub fn deinit(this: *PullRequestTask) void {
            if (!this.output_consumed.load(.acquire)) {
                this.output.deinit();
            }
        }

        pub fn callback(task: *Task) void {
            var self: *@This() = @fieldParentPtr("task", task);
            defer self.done.store(true, .release);

            const output_limit = self.output_limit.load(.unordered);
            if (output_limit <= 0) {
                return;
            }

            const response_gossip_values = pull_response.filterSignedGossipDatas(
                self.allocator,
                self.gossip_table,
                self.filter,
                gossip.getWallclockMs(),
                @as(usize, @max(output_limit, 0)),
            ) catch {
                return;
            };
            defer response_gossip_values.deinit();

            _ = self.output_limit.fetchSub(
                @as(i64, @intCast(response_gossip_values.items.len)),
                .release,
            );

            const packets = gossipDataToPackets(
                self.allocator,
                self.my_pubkey,
                response_gossip_values.items,
                self.from_endpoint,
                ChunkType.PullResponse,
            ) catch return;

            if (packets.items.len > 0) {
                defer packets.deinit();
                self.output.appendSlice(packets.items) catch {
                    std.debug.panic("thread task: failed to append packets", .{});
                };
            }
        }
    };

    fn handleBatchPullRequest(
        self: *Self,
        pull_requests: ArrayList(PullRequestMessage),
    ) !void {
        // update the callers
        // TODO: parallelize this?
        const now = getWallclockMs();
        {
            var gossip_table_lock = self.gossip_table_rw.write();
            defer gossip_table_lock.unlock();
            var gossip_table: *GossipTable = gossip_table_lock.mut();

            for (pull_requests.items) |*req| {
                const caller = req.value.id();
                gossip_table.insert(req.value, now) catch {};
                gossip_table.updateRecordTimestamp(caller, now);
            }
        }

        var valid_indexs = blk: {
            var ping_cache_lock = self.ping_cache_rw.write();
            defer ping_cache_lock.unlock();
            var ping_cache: *PingCache = ping_cache_lock.mut();

            var peers = try ArrayList(ContactInfo).initCapacity(self.allocator, pull_requests.items.len);
            defer peers.deinit();
            var arena = std.heap.ArenaAllocator.init(self.allocator);
            defer arena.deinit();
            {
                var gossip_table_lock = self.gossip_table_rw.read();
                defer gossip_table_lock.unlock();
                var gossip_table: *const GossipTable = gossip_table_lock.get();
                for (pull_requests.items) |req| {
                    const contact_info = switch (req.value.data) {
                        .ContactInfo => |ci| ci,
                        .LegacyContactInfo => |legacy| gossip_table.getContactInfo(legacy.id) orelse
                            try legacy.toContactInfo(arena.allocator()),
                        else => return error.PullRequestWithoutContactInfo,
                    };
                    peers.appendAssumeCapacity(contact_info);
                }
            }

            const result = try ping_cache.filterValidPeers(self.allocator, self.my_keypair, peers.items);
            defer result.pings.deinit();
            try self.sendPings(result.pings);

            break :blk result.valid_peers;
        };
        defer valid_indexs.deinit();

        if (valid_indexs.items.len == 0) {
            return;
        }

        // create the pull requests
        const n_valid_requests = valid_indexs.items.len;

        var tasks = try self.allocator.alloc(PullRequestTask, n_valid_requests);
        defer {
            for (tasks) |*task| task.deinit();
            self.allocator.free(tasks);
        }

        {
            var gossip_table_lock = self.gossip_table_rw.read();
            const gossip_table: *const GossipTable = gossip_table_lock.get();
            defer gossip_table_lock.unlock();

            var output_limit = std.atomic.Value(i64).init(MAX_NUM_VALUES_PULL_RESPONSE);

            for (valid_indexs.items, 0..) |i, task_index| {
                // create the thread task
                tasks[task_index] = PullRequestTask{
                    .task = .{ .callback = PullRequestTask.callback },
                    .my_pubkey = &self.my_pubkey,
                    .from_endpoint = &pull_requests.items[i].from_endpoint,
                    .filter = &pull_requests.items[i].filter,
                    .value = &pull_requests.items[i].value,
                    .gossip_table = gossip_table,
                    .output = ArrayList(Packet).init(self.allocator),
                    .allocator = self.allocator,
                    .output_limit = &output_limit,
                };

                // run it
                const batch = Batch.from(&tasks[task_index].task);
                self.thread_pool.schedule(batch);
            }

            // wait for them to be done to release the lock
            for (tasks) |*task| {
                while (!task.done.load(.acquire)) {
                    // wait
                }
            }
        }

        for (tasks) |*task| {
            if (task.output.items.len > 0) {
                self.stats.pull_responses_sent.add(1);
                // TODO: should only need one mux lock in this loop
                try self.packet_outgoing_channel.send(task.output);
                task.output_consumed.store(true, .release);
            }
        }
    }

    pub fn handleBatchPongMessages(
        self: *Self,
        pong_messages: *const ArrayList(PongMessage),
    ) void {
        const now = std.time.Instant.now() catch @panic("time is not supported on the OS!");

        var ping_cache_lock = self.ping_cache_rw.write();
        defer ping_cache_lock.unlock();
        var ping_cache: *PingCache = ping_cache_lock.mut();

        for (pong_messages.items) |*pong_message| {
            _ = ping_cache.receviedPong(
                pong_message.pong,
                SocketAddr.fromEndpoint(pong_message.from_endpoint),
                now,
            );
        }
    }

    pub fn handleBatchPingMessages(
        self: *Self,
        ping_messages: *const ArrayList(PingMessage),
    ) !void {
        const n_ping_messages = ping_messages.items.len;

        // init a new batch of pong responses
        var ping_packet_batch = try ArrayList(Packet).initCapacity(self.allocator, n_ping_messages);
        ping_packet_batch.appendNTimesAssumeCapacity(Packet.default(), n_ping_messages);
        errdefer ping_packet_batch.deinit();

        for (ping_messages.items, 0..) |*ping_message, i| {
            const pong = try Pong.init(ping_message.ping, &self.my_keypair);
            const pong_message = GossipMessage{ .PongMessage = pong };

            var packet = &ping_packet_batch.items[i];
            const bytes_written = try bincode.writeToSlice(
                &packet.data,
                pong_message,
                bincode.Params.standard,
            );

            packet.size = bytes_written.len;
            packet.addr = ping_message.from_endpoint.*;

            const endpoint_str = try endpointToString(self.allocator, ping_message.from_endpoint);
            defer endpoint_str.deinit();
            self.logger
                .field("from_endpoint", endpoint_str.items)
                .field("from_pubkey", &ping_message.ping.from.string())
                .debug("gossip: recv ping");
        }
        self.stats.pong_messages_sent.add(n_ping_messages);
        try self.packet_outgoing_channel.send(ping_packet_batch);
    }

    /// logic for handling a pull response message.
    /// successful inserted values, have their origin value timestamps updated.
    /// failed inserts (ie, too old or duplicate values) are added to the failed pull hashes so that they can be
    /// included in the next pull request (so we dont receive them again).
    pub fn handleBatchPullResponses(
        self: *Self,
        pull_response_messages: *const ArrayList(PullResponseMessage),
    ) !void {
        if (pull_response_messages.items.len == 0) {
            return;
        }

        const now = getWallclockMs();
        var failed_insert_ptrs = ArrayList(*SignedGossipData).init(self.allocator);
        defer failed_insert_ptrs.deinit();

        {
            var gossip_table_lock = self.gossip_table_rw.write();
            var gossip_table: *GossipTable = gossip_table_lock.mut();
            defer gossip_table_lock.unlock();

            for (pull_response_messages.items) |*pull_message| {
                const valid_len = self.filterBasedOnShredVersion(
                    gossip_table,
                    pull_message.gossip_values,
                    pull_message.from_pubkey.*,
                );

                const insert_results = try gossip_table.insertValues(
                    pull_message.gossip_values[0..valid_len],
                    GOSSIP_PULL_TIMEOUT_MS,
                    true,
                    true,
                );

                // silently insert the timeout values
                // (without updating all associated origin values)
                const timeout_indexs = insert_results.timeouts.?;
                defer timeout_indexs.deinit();
                for (timeout_indexs.items) |index| {
                    gossip_table.insert(
                        pull_message.gossip_values[index],
                        now,
                    ) catch {};
                }

                // update the contactInfo timestamps of the successful inserts
                // (and all other origin values)
                const successful_insert_indexs = insert_results.inserted.?;
                defer successful_insert_indexs.deinit();
                for (successful_insert_indexs.items) |index| {
                    const origin = pull_message.gossip_values[index].id();
                    gossip_table.updateRecordTimestamp(origin, now);
                }
                gossip_table.updateRecordTimestamp(pull_message.from_pubkey.*, now);

                var failed_insert_indexs = insert_results.failed.?;
                defer failed_insert_indexs.deinit();
                for (failed_insert_indexs.items) |index| {
                    try failed_insert_ptrs.append(&pull_message.gossip_values[index]);
                }
            }
        }

        {
            var failed_pull_hashes_lock = self.failed_pull_hashes_mux.lock();
            var failed_pull_hashes: *HashTimeQueue = failed_pull_hashes_lock.mut();
            defer failed_pull_hashes_lock.unlock();

            var buf: [PACKET_DATA_SIZE]u8 = undefined;
            for (failed_insert_ptrs.items) |gossip_value_ptr| {
                const bytes = bincode.writeToSlice(&buf, gossip_value_ptr.*, bincode.Params.standard) catch {
                    continue;
                };
                const value_hash = Hash.generateSha256Hash(bytes);
                try failed_pull_hashes.insert(value_hash, now);
            }
        }
    }

    /// logic for handling a prune message. verifies the prune message
    /// is not too old, and that the destination pubkey is the local node,
    /// then updates the active set to prune the list of origin Pubkeys.
    pub fn handleBatchPruneMessages(
        self: *Self,
        prune_messages: *const ArrayList(*PruneData),
    ) void {
        var active_set_lock = self.active_set_rw.write();
        defer active_set_lock.unlock();
        var active_set: *ActiveSet = active_set_lock.mut();

        for (prune_messages.items) |prune_data| {
            // update active set
            const from_pubkey = prune_data.pubkey;
            for (prune_data.prunes) |origin| {
                if (origin.equals(&self.my_pubkey)) {
                    continue;
                }
                active_set.prune(from_pubkey, origin);
            }
        }
    }

    /// builds a prune message for a list of origin Pubkeys and serializes the values
    /// into packets to send to the prune_destination.
    fn buildPruneMessage(
        self: *Self,
        /// origin Pubkeys which will be pruned
        failed_origins: *const std.AutoArrayHashMap(Pubkey, void),
        /// the pubkey of the node which we will send the prune message to
        prune_destination: Pubkey,
    ) error{ CantFindContactInfo, InvalidGossipAddress, OutOfMemory, SignatureError }!ArrayList(Packet) {
        const from_contact_info = blk: {
            var gossip_table_lock = self.gossip_table_rw.read();
            defer gossip_table_lock.unlock();

            const gossip_table: *const GossipTable = gossip_table_lock.get();
            break :blk gossip_table.getContactInfo(prune_destination) orelse {
                return error.CantFindContactInfo;
            };
        };
        const from_gossip_addr = from_contact_info.getSocket(socket_tag.GOSSIP) orelse return error.InvalidGossipAddress;
        gossip.sanitizeSocket(&from_gossip_addr) catch return error.InvalidGossipAddress;
        const from_gossip_endpoint = from_gossip_addr.toEndpoint();

        const failed_origin_len = failed_origins.keys().len;
        const n_packets = failed_origins.keys().len / MAX_PRUNE_DATA_NODES;
        var prune_packets = try ArrayList(Packet).initCapacity(self.allocator, n_packets);
        errdefer prune_packets.deinit();

        const now = getWallclockMs();
        var packet_buf: [PACKET_DATA_SIZE]u8 = undefined;

        var index: usize = 0;
        while (true) {
            const prune_size = @min(failed_origin_len - index, MAX_PRUNE_DATA_NODES);
            if (prune_size == 0) break;

            var prune_data = PruneData.init(
                self.my_pubkey,
                failed_origins.keys()[index..(prune_size + index)],
                prune_destination,
                now,
            );
            prune_data.sign(&self.my_keypair) catch return error.SignatureError;

            // put it into a packet
            const msg = GossipMessage{ .PruneMessage = .{ self.my_pubkey, prune_data } };
            // msg should never be bigger than the PacketSize and serialization shouldnt fail (unrecoverable)
            const msg_slice = bincode.writeToSlice(&packet_buf, msg, bincode.Params{}) catch unreachable;
            const packet = Packet.init(from_gossip_endpoint, packet_buf, msg_slice.len);
            try prune_packets.append(packet);

            index += prune_size;
        }

        return prune_packets;
    }

    pub fn handleBatchPushMessages(
        self: *Self,
        batch_push_messages: *const ArrayList(PushMessage),
    ) !void {
        if (batch_push_messages.items.len == 0) {
            return;
        }

        var pubkey_to_failed_origins = std.AutoArrayHashMap(
            Pubkey,
            AutoArrayHashSet(Pubkey),
        ).init(self.allocator);

        var pubkey_to_endpoint = std.AutoArrayHashMap(
            Pubkey,
            EndPoint,
        ).init(self.allocator);

        defer {
            // TODO: figure out a way to re-use these allocs
            pubkey_to_failed_origins.deinit();
            pubkey_to_endpoint.deinit();
        }

        // pre-allocate memory to track insertion failures
        var max_inserts_per_push: usize = 0;
        for (batch_push_messages.items) |*push_message| {
            max_inserts_per_push = @max(max_inserts_per_push, push_message.gossip_values.len);
        }
        var failed_insert_indexs = try std.ArrayList(usize)
            .initCapacity(self.allocator, max_inserts_per_push);
        defer failed_insert_indexs.deinit();

        // insert values and track the failed origins per pubkey
        {
            var timer = try std.time.Timer.start();

            var gossip_table_lock = self.gossip_table_rw.write();
            var gossip_table: *GossipTable = gossip_table_lock.mut();

            defer {
                gossip_table_lock.unlock();
                self.stats.push_messages_time_to_insert.add(timer.read());
            }

            var n_gossip_data: usize = 0;
            var n_failed_inserts: usize = 0;
            var n_invalid_data: usize = 0;

            for (batch_push_messages.items) |*push_message| {
                n_gossip_data += push_message.gossip_values.len;

                const valid_len = self.filterBasedOnShredVersion(
                    gossip_table,
                    push_message.gossip_values,
                    push_message.from_pubkey.*,
                );
                n_invalid_data += push_message.gossip_values.len - valid_len;

                try gossip_table.insertValuesMinAllocs(
                    push_message.gossip_values[0..valid_len],
                    GOSSIP_PUSH_MSG_TIMEOUT_MS,
                    &failed_insert_indexs,
                );
                n_failed_inserts += failed_insert_indexs.items.len;

                // logging this message takes too long and causes a bottleneck
                // self.logger
                //     .field("n_values", valid_len)
                //     .field("from_addr", &push_message.from_pubkey.string())
                //     .field("n_failed_inserts", failed_insert_indexs.items.len)
                //     .debug("gossip: recv push_message");

                if (failed_insert_indexs.items.len == 0) {
                    // dont need to build prune messages
                    continue;
                }

                // lookup contact info
                const from_contact_info = gossip_table.getContactInfo(push_message.from_pubkey.*) orelse {
                    // unable to find contact info
                    continue;
                };
                const from_gossip_addr = from_contact_info.getSocket(socket_tag.GOSSIP) orelse continue;
                from_gossip_addr.sanitize() catch {
                    // invalid gossip socket
                    continue;
                };

                // track the endpoint
                const from_gossip_endpoint = from_gossip_addr.toEndpoint();
                try pubkey_to_endpoint.put(push_message.from_pubkey.*, from_gossip_endpoint);

                // track failed origins
                var failed_origins = blk: {
                    const lookup_result = try pubkey_to_failed_origins.getOrPut(push_message.from_pubkey.*);
                    if (!lookup_result.found_existing) {
                        lookup_result.value_ptr.* = AutoArrayHashSet(Pubkey).init(self.allocator);
                    }
                    break :blk lookup_result.value_ptr;
                };
                for (failed_insert_indexs.items) |failed_index| {
                    const origin = push_message.gossip_values[failed_index].id();
                    try failed_origins.put(origin, {});
                }
            }

            self.stats.push_message_n_values.add(n_gossip_data);
            self.stats.push_message_n_invalid_values.add(n_failed_inserts);
            self.stats.push_message_n_invalid_values.add(n_invalid_data);
        }

        // build prune packets
        const now = getWallclockMs();
        var timer = try std.time.Timer.start();
        defer {
            self.stats.push_messages_time_build_prune.add(timer.read());
        }
        var pubkey_to_failed_origins_iter = pubkey_to_failed_origins.iterator();

        const n_packets = pubkey_to_failed_origins_iter.len;
        if (n_packets == 0) return;

        var prune_packet_batch = try ArrayList(Packet).initCapacity(self.allocator, n_packets);
        prune_packet_batch.appendNTimesAssumeCapacity(Packet.default(), n_packets);
        var count: usize = 0;

        while (pubkey_to_failed_origins_iter.next()) |failed_origin_entry| {
            const from_pubkey = failed_origin_entry.key_ptr.*;
            const failed_origins_hashset = failed_origin_entry.value_ptr;
            defer failed_origins_hashset.deinit();
            const from_endpoint = pubkey_to_endpoint.get(from_pubkey).?;

            const failed_origins: []Pubkey = failed_origins_hashset.keys();
            const prune_size = @min(failed_origins.len, MAX_PRUNE_DATA_NODES);

            var prune_data = PruneData.init(
                self.my_pubkey,
                failed_origins[0..prune_size],
                from_pubkey,
                now,
            );
            prune_data.sign(&self.my_keypair) catch return error.SignatureError;
            const msg = GossipMessage{ .PruneMessage = .{ self.my_pubkey, prune_data } };

            self.logger
                .field("n_pruned_origins", prune_size)
                .field("to_addr", &from_pubkey.string())
                .debug("gossip: send prune_message");

            var packet = &prune_packet_batch.items[count];
            const written_slice = bincode.writeToSlice(&packet.data, msg, bincode.Params{}) catch unreachable;
            packet.size = written_slice.len;
            packet.addr = from_endpoint;
            count += 1;
        }

        self.stats.prune_messages_sent.add(n_packets);
        try self.packet_outgoing_channel.send(prune_packet_batch);
    }

    /// removes old values from the gossip table and failed pull hashes struct
    /// based on the current time. This includes triming the purged values from the
    /// gossip table, triming the max number of pubkeys in the gossip table, and removing
    /// old labels from the gossip table.
    fn trimMemory(
        self: *Self,
        /// the current time
        now: u64,
    ) error{OutOfMemory}!void {
        const purged_cutoff_timestamp = now -| (5 * GOSSIP_PULL_TIMEOUT_MS);
        {
            var gossip_table_lock = self.gossip_table_rw.write();
            defer gossip_table_lock.unlock();
            var gossip_table: *GossipTable = gossip_table_lock.mut();

            try gossip_table.purged.trim(purged_cutoff_timestamp);
            try gossip_table.attemptTrim(UNIQUE_PUBKEY_CAPACITY);

            // TODO: condition timeout on stake weight:
            // - values from nodes with non-zero stake: epoch duration
            // - values from nodes with zero stake:
            //   - if all nodes have zero stake: epoch duration
            //   - if any other nodes have non-zero stake: GOSSIP_PULL_TIMEOUT_MS (15s)
            try gossip_table.removeOldLabels(now, DEFAULT_EPOCH_DURATION);
        }

        const failed_insert_cutoff_timestamp = now -| FAILED_INSERTS_RETENTION_MS;
        {
            var failed_pull_hashes_lock = self.failed_pull_hashes_mux.lock();
            defer failed_pull_hashes_lock.unlock();
            var failed_pull_hashes: *HashTimeQueue = failed_pull_hashes_lock.mut();

            try failed_pull_hashes.trim(failed_insert_cutoff_timestamp);
        }
    }

    /// Attempts to associate each entrypoint address with a contact info.
    /// Returns true if all entrypoints have been identified
    ///
    /// Acquires the gossip table lock regardless of whether the gossip table is used.
    fn populateEntrypointsFromGossipTable(self: *Self) !bool {
        var identified_all = true;

        var gossip_table_lock = self.gossip_table_rw.read();
        defer gossip_table_lock.unlock();
        var gossip_table: *const GossipTable = gossip_table_lock.get();

        for (self.entrypoints.items) |*entrypoint| {
            if (entrypoint.info == null) {
                entrypoint.info = try gossip_table.getOwnedContactInfoByGossipAddr(entrypoint.addr);
            }
            identified_all = identified_all and entrypoint.info != null;
        }
        return identified_all;
    }

    /// if we have no shred version, attempt to get one from an entrypoint.
    /// Returns true if the shred version is set to non-zero
    fn assignDefaultShredVersionFromEntrypoint(self: *Self) bool {
        if (self.my_shred_version.load(.monotonic) != 0) return true;
        for (self.entrypoints.items) |entrypoint| {
            if (entrypoint.info) |info| {
                if (info.shred_version != 0) {
                    var addr_str = entrypoint.addr.toString();
                    self.logger.infof(
                        "shred version: {} - from entrypoint contact info: {s}",
                        .{ info.shred_version, addr_str[0][0..addr_str[1]] },
                    );
                    self.my_shred_version.store(info.shred_version, .monotonic);
                    self.my_contact_info.shred_version = info.shred_version;
                    return true;
                }
            }
        }
        return false;
    }

    /// drains values from the push queue and inserts them into the gossip table.
    /// when inserting values in the gossip table, any errors are ignored.
    fn drainPushQueueToGossipTable(
        self: *Self,
        /// the current time to insert the values with
        now: u64,
    ) void {
        var push_msg_queue_lock = self.push_msg_queue_mux.lock();
        defer push_msg_queue_lock.unlock();
        var push_msg_queue: *ArrayList(SignedGossipData) = push_msg_queue_lock.mut();

        var gossip_table_lock = self.gossip_table_rw.write();
        defer gossip_table_lock.unlock();
        var gossip_table: *GossipTable = gossip_table_lock.mut();

        while (push_msg_queue.popOrNull()) |gossip_value| {
            gossip_table.insert(gossip_value, now) catch {};
        }
    }

    /// serializes a list of ping messages into Packets and sends them out
    pub fn sendPings(
        self: *Self,
        pings: ArrayList(PingAndSocketAddr),
    ) error{ OutOfMemory, ChannelClosed, SerializationError }!void {
        const n_pings = pings.items.len;
        if (n_pings == 0) return;

        var packet_batch = try ArrayList(Packet).initCapacity(self.allocator, n_pings);
        errdefer packet_batch.deinit();
        packet_batch.appendNTimesAssumeCapacity(Packet.default(), n_pings);

        for (pings.items, 0..) |ping_and_addr, i| {
            const message = GossipMessage{ .PingMessage = ping_and_addr.ping };

            var packet = &packet_batch.items[i];
            const serialized_ping = bincode.writeToSlice(&packet.data, message, .{}) catch return error.SerializationError;
            packet.size = serialized_ping.len;
            packet.addr = ping_and_addr.socket.toEndpoint();
        }

        self.stats.ping_messages_sent.add(n_pings);
        try self.packet_outgoing_channel.send(packet_batch);
    }

    /// returns a list of valid gossip nodes. this works by reading
    /// the contact infos from the gossip table and filtering out
    /// nodes that are 1) too old, 2) have a different shred version, or 3) have
    /// an invalid gossip address.
    pub fn getGossipNodes(
        self: *Self,
        /// the output slice which will be filled with gossip nodes
        nodes: []ContactInfo,
        /// the maximum number of nodes to return ( max_size == nodes.len but comptime for init of stack array)
        comptime MAX_SIZE: usize,
        /// current time (used to filter out nodes that are too old)
        now: u64,
    ) ![]ContactInfo {
        std.debug.assert(MAX_SIZE == nodes.len);

        // filter only valid gossip addresses
        const GOSSIP_ACTIVE_TIMEOUT = 60 * std.time.ms_per_s;
        const too_old_ts = now -| GOSSIP_ACTIVE_TIMEOUT;

        // * 2 bc we might filter out some
        var buf: [MAX_SIZE * 2]ContactInfo = undefined;
        const contact_infos = blk: {
            var gossip_table_lock = self.gossip_table_rw.read();
            defer gossip_table_lock.unlock();

            var gossip_table: *const GossipTable = gossip_table_lock.get();
            break :blk gossip_table.getContactInfos(&buf, too_old_ts);
        };

        if (contact_infos.len == 0) {
            return nodes[0..0];
        }

        var node_index: usize = 0;
        for (contact_infos) |contact_info| {
            const peer_gossip_addr = contact_info.getSocket(socket_tag.GOSSIP);

            // filter self
            if (contact_info.pubkey.equals(&self.my_pubkey)) {
                continue;
            }
            // filter matching shred version or my_shred_version == 0
            const my_shred_version = self.my_shred_version.load(.monotonic);
            if (my_shred_version != 0 and my_shred_version != contact_info.shred_version) {
                continue;
            }
            // filter on valid gossip address
            if (peer_gossip_addr) |addr| {
                addr.sanitize() catch continue;
            } else continue;

            nodes[node_index] = contact_info;
            node_index += 1;

            if (node_index == nodes.len) {
                break;
            }
        }

        return nodes[0..node_index];
    }

    pub fn filterBasedOnShredVersion(
        self: *Self,
        gossip_table: *const GossipTable,
        gossip_values: []SignedGossipData,
        from_pubkey: Pubkey,
    ) usize {
        // we use swap remove which just reorders the array
        // (order dm), so we just track the new len -- ie, no allocations/frees
        const my_shred_version = self.my_shred_version.load(.monotonic);
        if (my_shred_version == 0) {
            return gossip_values.len;
        }

        var gossip_values_array = ArrayList(SignedGossipData).fromOwnedSlice(self.allocator, gossip_values);
        const sender_matches = gossip_table.checkMatchingShredVersion(from_pubkey, my_shred_version);
        var i: usize = 0;
        while (i < gossip_values_array.items.len) {
            const gossip_value = &gossip_values[i];
            switch (gossip_value.data) {
                // always allow contact info + node instance to update shred versions
                .ContactInfo => {},
                .LegacyContactInfo => {},
                .NodeInstance => {},
                else => {
                    // only allow values where both the sender and origin match our shred version
                    if (!sender_matches or
                        !gossip_table.checkMatchingShredVersion(gossip_value.id(), my_shred_version))
                    {
                        _ = gossip_values_array.swapRemove(i);
                        continue; // do not incrememnt `i`. it has a new value we need to inspect.
                    }
                },
            }
            i += 1;
        }
        return gossip_values_array.items.len;
    }
};

/// stats that we publish to prometheus
pub const GossipStats = struct {
    gossip_packets_received: *Counter,
    gossip_packets_verified: *Counter,
    gossip_packets_processed: *Counter,

    ping_messages_recv: *Counter,
    pong_messages_recv: *Counter,
    push_messages_recv: *Counter,
    pull_requests_recv: *Counter,
    pull_responses_recv: *Counter,
    prune_messages_recv: *Counter,

    ping_messages_dropped: *Counter,
    pull_requests_dropped: *Counter,
    prune_messages_dropped: *Counter,

    ping_messages_sent: *Counter,
    pong_messages_sent: *Counter,
    push_messages_sent: *Counter,
    pull_requests_sent: *Counter,
    pull_responses_sent: *Counter,
    prune_messages_sent: *Counter,

    handle_batch_ping_time: *Counter,
    handle_batch_pong_time: *Counter,
    handle_batch_push_time: *Counter,
    handle_batch_pull_req_time: *Counter,
    handle_batch_pull_resp_time: *Counter,
    handle_batch_prune_time: *Counter,
    handle_trim_table_time: *Counter,

    push_message_n_values: *Counter,
    push_message_n_failed_inserts: *Counter,
    push_message_n_invalid_values: *Counter,
    push_messages_time_to_insert: *Counter,
    push_messages_time_build_prune: *Counter,

    table_n_values: *Counter,
    table_n_pubkeys: *Counter,

    // logging details
    _logging_fields: struct {
        logger: Logger,
        log_interval_micros: i64 = 10 * std.time.us_per_s,
        last_log: i64 = 0,
        last_logged_snapshot: StatsToLog = .{},
        updates_since_last: u64 = 0,
    },

    const StatsToLog = struct {
        gossip_packets_received: u64 = 0,

        ping_messages_recv: u64 = 0,
        pong_messages_recv: u64 = 0,
        push_messages_recv: u64 = 0,
        pull_requests_recv: u64 = 0,
        pull_responses_recv: u64 = 0,
        prune_messages_recv: u64 = 0,

        ping_messages_sent: u64 = 0,
        pong_messages_sent: u64 = 0,
        push_messages_sent: u64 = 0,
        pull_requests_sent: u64 = 0,
        pull_responses_sent: u64 = 0,
        prune_messages_sent: u64 = 0,
    };

    const Self = @This();

    pub fn init(logger: Logger) GetMetricError!Self {
        var self: Self = undefined;
        const registry = globalRegistry();
        const stats_struct_info = @typeInfo(GossipStats).Struct;
        inline for (stats_struct_info.fields) |field| {
            if (field.name[0] != '_') {
                const field_counter: *Counter = try registry.getOrCreateCounter(field.name);
                @field(self, field.name) = field_counter;
            }
        }

        self._logging_fields = .{ .logger = logger };
        return self;
    }

    pub fn reset(self: *Self) void {
        inline for (@typeInfo(GossipStats).Struct.fields) |field| {
            if (field.name[0] != '_') {
                @field(self, field.name).reset();
            }
        }
    }

    /// If log_interval_millis has passed since the last log,
    /// then log the number of events since then.
    fn maybeLog(
        self: *Self,
    ) void {
        const now = std.time.microTimestamp();
        const logging_fields = self._logging_fields;
        const interval = @as(u64, @intCast(now -| logging_fields.last_log));
        if (interval < logging_fields.log_interval_micros) return;

        const current_stats = StatsToLog{
            .gossip_packets_received = self.gossip_packets_received.get(),
            .ping_messages_recv = self.ping_messages_recv.get(),
            .pong_messages_recv = self.pong_messages_recv.get(),
            .push_messages_recv = self.push_messages_recv.get(),
            .pull_requests_recv = self.pull_requests_recv.get(),
            .pull_responses_recv = self.pull_responses_recv.get(),
            .prune_messages_recv = self.prune_messages_recv.get(),

            .ping_messages_sent = self.ping_messages_sent.get(),
            .pong_messages_sent = self.pong_messages_sent.get(),
            .push_messages_sent = self.push_messages_sent.get(),
            .pull_requests_sent = self.pull_requests_sent.get(),
            .pull_responses_sent = self.pull_responses_sent.get(),
            .prune_messages_sent = self.prune_messages_sent.get(),
        };

        logging_fields.logger.infof(
            "gossip: recv {}: {} ping, {} pong, {} push, {} pull request, {} pull response, {} prune",
            .{
                current_stats.gossip_packets_received - logging_fields.last_logged_snapshot.gossip_packets_received,
                current_stats.ping_messages_recv - logging_fields.last_logged_snapshot.ping_messages_recv,
                current_stats.pong_messages_recv - logging_fields.last_logged_snapshot.pong_messages_recv,
                current_stats.push_messages_recv - logging_fields.last_logged_snapshot.push_messages_recv,
                current_stats.pull_requests_recv - logging_fields.last_logged_snapshot.pull_requests_recv,
                current_stats.pull_responses_recv - logging_fields.last_logged_snapshot.pull_responses_recv,
                current_stats.prune_messages_recv - logging_fields.last_logged_snapshot.prune_messages_recv,
            },
        );
        logging_fields.logger.infof(
            "gossip: sent: {} ping, {} pong, {} push, {} pull request, {} pull response, {} prune",
            .{
                current_stats.ping_messages_sent - logging_fields.last_logged_snapshot.ping_messages_sent,
                current_stats.pong_messages_sent - logging_fields.last_logged_snapshot.pong_messages_sent,
                current_stats.push_messages_sent - logging_fields.last_logged_snapshot.push_messages_sent,
                current_stats.pull_requests_sent - logging_fields.last_logged_snapshot.pull_requests_sent,
                current_stats.pull_responses_sent - logging_fields.last_logged_snapshot.pull_responses_sent,
                current_stats.prune_messages_sent - logging_fields.last_logged_snapshot.prune_messages_sent,
            },
        );
        self._logging_fields.last_logged_snapshot = current_stats;
        self._logging_fields.last_log = now;
        self._logging_fields.updates_since_last = 0;
    }
};

pub const ChunkType = enum(u8) {
    PushMessage,
    PullResponse,
};

pub fn gossipDataToPackets(
    allocator: std.mem.Allocator,
    my_pubkey: *const Pubkey,
    gossip_values: []SignedGossipData,
    to_endpoint: *const EndPoint,
    chunk_type: ChunkType,
) error{ OutOfMemory, SerializationError }!ArrayList(Packet) {
    if (gossip_values.len == 0)
        return ArrayList(Packet).init(allocator);

    const indexs = try chunkValuesIntoPacketIndexes(
        allocator,
        gossip_values,
        MAX_PUSH_MESSAGE_PAYLOAD_SIZE,
    );
    defer indexs.deinit();
    var chunk_iter = std.mem.window(usize, indexs.items, 2, 1);

    var packet_buf: [PACKET_DATA_SIZE]u8 = undefined;
    var packets = try ArrayList(Packet).initCapacity(allocator, indexs.items.len -| 1);
    errdefer packets.deinit();

    while (chunk_iter.next()) |window| {
        const start_index = window[0];
        const end_index = window[1];
        const values = gossip_values[start_index..end_index];

        const message = switch (chunk_type) {
            .PushMessage => GossipMessage{ .PushMessage = .{ my_pubkey.*, values } },
            .PullResponse => GossipMessage{ .PullResponse = .{ my_pubkey.*, values } },
        };
        const msg_slice = bincode.writeToSlice(&packet_buf, message, bincode.Params{}) catch {
            return error.SerializationError;
        };
        const packet = Packet.init(to_endpoint.*, packet_buf, msg_slice.len);
        packets.appendAssumeCapacity(packet);
    }

    return packets;
}

pub fn chunkValuesIntoPacketIndexes(
    allocator: std.mem.Allocator,
    gossip_values: []SignedGossipData,
    max_chunk_bytes: usize,
) error{ OutOfMemory, SerializationError }!ArrayList(usize) {
    var packet_indexs = try ArrayList(usize).initCapacity(allocator, 1);
    errdefer packet_indexs.deinit();
    packet_indexs.appendAssumeCapacity(0);

    if (gossip_values.len == 0) {
        return packet_indexs;
    }

    var packet_buf: [PACKET_DATA_SIZE]u8 = undefined;
    var buf_byte_size: u64 = 0;

    for (gossip_values, 0..) |gossip_value, i| {
        const data_byte_size = bincode.getSerializedSizeWithSlice(&packet_buf, gossip_value, bincode.Params{}) catch {
            return error.SerializationError;
        };
        const new_chunk_size = buf_byte_size + data_byte_size;
        const is_last_iter = i == gossip_values.len - 1;

        if (new_chunk_size > max_chunk_bytes or is_last_iter) {
            try packet_indexs.append(i);
            buf_byte_size = data_byte_size;
        } else {
            buf_byte_size = new_chunk_size;
        }
    }

    return packet_indexs;
}

test "gossip.service: build messages startup and shutdown" {
    const allocator = std.testing.allocator;
    var exit = AtomicBool.init(false);
    var my_keypair = try KeyPair.create([_]u8{1} ** 32);
    const my_pubkey = Pubkey.fromPublicKey(&my_keypair.public_key);
    const contact_info = try localhostTestContactInfo(my_pubkey);

    var logger = Logger.init(std.testing.allocator, Logger.TEST_DEFAULT_LEVEL);
    defer logger.deinit();
    logger.spawn();

    var gossip_service = try GossipService.init(
        allocator,
        contact_info,
        my_keypair,
        null,
        &exit,
        logger,
    );
    defer gossip_service.deinit();

    var build_messages_handle = try Thread.spawn(.{}, GossipService.buildMessages, .{&gossip_service});

    // add some gossip values to push
    var rng = std.rand.DefaultPrng.init(91);
    var lg = gossip_service.gossip_table_rw.write();
    var ping_lock = gossip_service.ping_cache_rw.write();
    var ping_cache: *PingCache = ping_lock.mut();

    var peers = ArrayList(LegacyContactInfo).init(allocator);
    defer peers.deinit();

    for (0..10) |_| {
        var rand_keypair = try KeyPair.create(null);
        var value = try SignedGossipData.randomWithIndex(rng.random(), &rand_keypair, 0); // contact info
        // make gossip valid
        value.data.LegacyContactInfo.gossip = SocketAddr.initIpv4(.{ 127, 0, 0, 1 }, 8000);
        try lg.mut().insert(value, getWallclockMs());
        try peers.append(value.data.LegacyContactInfo);
        // set the pong status as OK so they included in active set
        ping_cache._setPong(value.data.LegacyContactInfo.id, value.data.LegacyContactInfo.gossip);
    }
    lg.unlock();
    ping_lock.unlock();

    std.time.sleep(std.time.ns_per_s * 3);

    exit.store(true, .unordered);
    build_messages_handle.join();
}

test "gossip.service: tests handling prune messages" {
    var rng = std.rand.DefaultPrng.init(91);

    const allocator = std.testing.allocator;
    var exit = AtomicBool.init(false);
    var my_keypair = try KeyPair.create([_]u8{1} ** 32);
    const my_pubkey = Pubkey.fromPublicKey(&my_keypair.public_key);
    const contact_info = try localhostTestContactInfo(my_pubkey);

    var logger = Logger.init(std.testing.allocator, Logger.TEST_DEFAULT_LEVEL);
    defer logger.deinit();
    logger.spawn();

    var gossip_service = try GossipService.init(
        allocator,
        contact_info,
        my_keypair,
        null,
        &exit,
        logger,
    );
    defer gossip_service.deinit();

    // add some peers
    var lg = gossip_service.gossip_table_rw.write();
    var peers = ArrayList(ContactInfo).init(allocator);
    defer {
        for (peers.items) |p| p.deinit();
        peers.deinit();
    }
    for (0..10) |_| {
        var rand_keypair = try KeyPair.create(null);
        var value = try SignedGossipData.randomWithIndex(rng.random(), &rand_keypair, 0); // contact info
        try lg.mut().insert(value, getWallclockMs());
        try peers.append(try value.data.LegacyContactInfo.toContactInfo(allocator));
    }
    lg.unlock();

    {
        var as_lock = gossip_service.active_set_rw.write();
        var as: *ActiveSet = as_lock.mut();
        try as.rotate(peers.items);
        as_lock.unlock();
    }

    var as_lock = gossip_service.active_set_rw.read();
    var as: *const ActiveSet = as_lock.get();
    try std.testing.expect(as.len() > 0); // FIX
    var iter = as.pruned_peers.keyIterator();
    const peer0 = iter.next().?.*;
    as_lock.unlock();

    var prunes = [_]Pubkey{Pubkey.random(rng.random())};
    var prune_data = PruneData{
        .pubkey = peer0,
        .destination = gossip_service.my_pubkey,
        .prunes = &prunes,
        .signature = undefined,
        .wallclock = getWallclockMs(),
    };
    try prune_data.sign(&my_keypair);

    var data = std.ArrayList(*PruneData).init(allocator);
    defer data.deinit();

    try data.append(&prune_data);
    gossip_service.handleBatchPruneMessages(&data);

    var as_lock2 = gossip_service.active_set_rw.read();
    var as2: *const ActiveSet = as_lock2.get();
    try std.testing.expect(as2.pruned_peers.get(peer0).?.contains(&prunes[0].data));
    as_lock2.unlock();
}

test "gossip.service: tests handling pull responses" {
    const allocator = std.testing.allocator;

    var rng = std.rand.DefaultPrng.init(91);
    var exit = AtomicBool.init(false);
    var my_keypair = try KeyPair.create([_]u8{1} ** 32);
    var my_pubkey = Pubkey.fromPublicKey(&my_keypair.public_key);
    const contact_info = try localhostTestContactInfo(my_pubkey);

    var logger = Logger.init(std.testing.allocator, Logger.TEST_DEFAULT_LEVEL);
    defer logger.deinit();
    logger.spawn();

    var gossip_service = try GossipService.init(
        allocator,
        contact_info,
        my_keypair,
        null,
        &exit,
        logger,
    );
    defer gossip_service.deinit();

    // get random values
    var gossip_values: [5]SignedGossipData = undefined;
    var kp = try KeyPair.create(null);
    for (0..5) |i| {
        var value = try SignedGossipData.randomWithIndex(rng.random(), &kp, 0);
        value.data.LegacyContactInfo.id = Pubkey.random(rng.random());
        gossip_values[i] = value;
    }

    var data = ArrayList(GossipService.PullResponseMessage).init(allocator);
    defer data.deinit();

    try data.append(GossipService.PullResponseMessage{
        .gossip_values = &gossip_values,
        .from_pubkey = &my_pubkey,
    });

    try gossip_service.handleBatchPullResponses(&data);

    // make sure values are inserted
    var gossip_table_lock = gossip_service.gossip_table_rw.read();
    var gossip_table: *const GossipTable = gossip_table_lock.get();
    for (gossip_values) |value| {
        _ = gossip_table.get(value.label()).?;
    }
    gossip_table_lock.unlock();

    // try inserting again with same values (should all fail)
    try gossip_service.handleBatchPullResponses(&data);

    var lg = gossip_service.failed_pull_hashes_mux.lock();
    var failed_pull_hashes: *HashTimeQueue = lg.mut();
    try std.testing.expect(failed_pull_hashes.len() == 5);
    lg.unlock();
}

test "gossip.service: tests handle pull request" {
    const allocator = std.testing.allocator;

    var rng = std.rand.DefaultPrng.init(91);
    var exit = AtomicBool.init(false);
    var my_keypair = try KeyPair.create([_]u8{1} ** 32);
    const my_pubkey = Pubkey.fromPublicKey(&my_keypair.public_key);
    const contact_info = try localhostTestContactInfo(my_pubkey);

    var logger = Logger.init(std.testing.allocator, Logger.TEST_DEFAULT_LEVEL);
    defer logger.deinit();
    logger.spawn();

    var gossip_service = try GossipService.init(
        allocator,
        contact_info,
        my_keypair,
        null,
        &exit,
        logger,
    );
    defer gossip_service.deinit();

    // insert random values
    var gossip_table_lock = gossip_service.gossip_table_rw.write();
    var gossip_table: *GossipTable = gossip_table_lock.mut();
    const N_FILTER_BITS = 1;

    var done = false;
    var count: usize = 0;
    while (!done) {
        count += 1;
        for (0..5) |_| {
            var value = try SignedGossipData.randomWithIndex(rng.random(), &my_keypair, 0);
            value.data.LegacyContactInfo.id = Pubkey.random(rng.random());
            try gossip_table.insert(value, getWallclockMs());

            // make sure well get a response from the request
            const vers_value = gossip_table.get(value.label()).?;
            const hash_bits = pull_request.hashToU64(&vers_value.value_hash) >> (64 - N_FILTER_BITS);
            if (hash_bits == 0) {
                done = true;
            }
        }

        if (count > 5) {
            @panic("something went wrong");
        }
    }
    gossip_table_lock.unlock();

    const Bloom = @import("../bloom/bloom.zig").Bloom;
    // only consider the first bit so we know well get matches
    var bloom = try Bloom.random(allocator, 100, 0.1, N_FILTER_BITS);
    defer bloom.deinit();

    var rando_keypair = try KeyPair.create([_]u8{22} ** 32);
    const rando_pubkey = Pubkey.fromPublicKey(&rando_keypair.public_key);

    var ci_data = gossip.GossipData.randomFromIndex(rng.random(), 0);
    ci_data.LegacyContactInfo.id = rando_pubkey;
    const gossip_value = try SignedGossipData.initSigned(ci_data, &rando_keypair);

    const addr = SocketAddr.random(rng.random());
    var ping_lock = gossip_service.ping_cache_rw.write();
    var ping_cache: *PingCache = ping_lock.mut();
    ping_cache._setPong(rando_pubkey, addr);
    ping_lock.unlock();

    const filter = GossipPullFilter{
        .filter = bloom,
        .mask = (~@as(usize, 0)) >> N_FILTER_BITS,
        .mask_bits = N_FILTER_BITS,
    };

    var pull_requests = ArrayList(GossipService.PullRequestMessage).init(allocator);
    defer pull_requests.deinit();
    try pull_requests.append(GossipService.PullRequestMessage{
        .filter = filter,
        .from_endpoint = (contact_info.getSocket(socket_tag.GOSSIP) orelse unreachable).toEndpoint(),
        .value = gossip_value,
    });

    try gossip_service.handleBatchPullRequest(pull_requests);
    {
        var packet_lg = gossip_service.packet_outgoing_channel.buffer.lock();
        defer packet_lg.unlock();
        const outgoing_packets: *const ArrayList(PacketBatch) = packet_lg.get();
        try std.testing.expect(outgoing_packets.items.len > 0);
    }
}

test "gossip.service: test build prune messages and handle push messages" {
    const allocator = std.testing.allocator;
    var rng = std.rand.DefaultPrng.init(91);
    var exit = AtomicBool.init(false);
    var my_keypair = try KeyPair.create([_]u8{1} ** 32);
    const my_pubkey = Pubkey.fromPublicKey(&my_keypair.public_key);
    const contact_info = try localhostTestContactInfo(my_pubkey);

    var logger = Logger.init(std.testing.allocator, Logger.TEST_DEFAULT_LEVEL);
    defer logger.deinit();
    logger.spawn();

    var gossip_service = try GossipService.init(
        allocator,
        contact_info,
        my_keypair,
        null,
        &exit,
        logger,
    );
    defer gossip_service.deinit();

    var push_from = Pubkey.random(rng.random());
    var values = ArrayList(SignedGossipData).init(allocator);
    defer values.deinit();
    for (0..10) |_| {
        var value = try SignedGossipData.randomWithIndex(rng.random(), &my_keypair, 0);
        value.data.LegacyContactInfo.id = Pubkey.random(rng.random());
        try values.append(value);
    }

    // insert contact info to send prunes to
    var send_contact_info = LegacyContactInfo.random(rng.random());
    send_contact_info.id = push_from;
    // valid socket addr
    var gossip_socket = SocketAddr.initIpv4(.{ 127, 0, 0, 1 }, 20);
    send_contact_info.gossip = gossip_socket;

    const ci_value = try SignedGossipData.initSigned(gossip.GossipData{
        .LegacyContactInfo = send_contact_info,
    }, &my_keypair);
    var lg = gossip_service.gossip_table_rw.write();
    try lg.mut().insert(ci_value, getWallclockMs());
    lg.unlock();

    var msgs = ArrayList(GossipService.PushMessage).init(allocator);
    defer msgs.deinit();

    var endpoint = gossip_socket.toEndpoint();
    try msgs.append(GossipService.PushMessage{
        .gossip_values = values.items,
        .from_endpoint = &endpoint,
        .from_pubkey = &push_from,
    });

    try gossip_service.handleBatchPushMessages(&msgs);
    {
        var packet_lg = gossip_service.packet_outgoing_channel.buffer.lock();
        defer packet_lg.unlock();
        const outgoing_packets: *const ArrayList(PacketBatch) = packet_lg.get();
        // zero prune messages
        try std.testing.expect(outgoing_packets.items.len == 0);
    }

    try gossip_service.handleBatchPushMessages(&msgs);
    var packet = blk: {
        var packet_lg = gossip_service.packet_outgoing_channel.buffer.lock();
        defer packet_lg.unlock();
        const outgoing_packets: *const ArrayList(PacketBatch) = packet_lg.get();
        // > 0 prune messages to account for duplicate push messages
        try std.testing.expect(outgoing_packets.items.len > 0);

        break :blk outgoing_packets.items[0].items[0];
    };
    const message = try bincode.readFromSlice(
        allocator,
        GossipMessage,
        packet.data[0..packet.size],
        bincode.Params.standard,
    );
    defer bincode.free(allocator, message);

    var prune_data = message.PruneMessage[1];
    try std.testing.expect(prune_data.destination.equals(&push_from));
    try std.testing.expectEqual(prune_data.prunes.len, 10);
}

test "gossip.service: test build pull requests" {
    const allocator = std.testing.allocator;
    var rng = std.rand.DefaultPrng.init(91);
    var exit = AtomicBool.init(false);
    var my_keypair = try KeyPair.create([_]u8{1} ** 32);
    const my_pubkey = Pubkey.fromPublicKey(&my_keypair.public_key);
    const contact_info = try localhostTestContactInfo(my_pubkey);

    var logger = Logger.init(std.testing.allocator, Logger.TEST_DEFAULT_LEVEL);
    defer logger.deinit();
    logger.spawn();

    var gossip_service = try GossipService.init(
        allocator,
        contact_info,
        my_keypair,
        null,
        &exit,
        logger,
    );
    defer gossip_service.deinit();

    // insert peers to send msgs to
    var keypair = try KeyPair.create([_]u8{1} ** 32);
    var ping_lock = gossip_service.ping_cache_rw.write();
    var lg = gossip_service.gossip_table_rw.write();
    for (0..20) |_| {
        const value = try SignedGossipData.randomWithIndex(rng.random(), &keypair, 0);
        try lg.mut().insert(value, getWallclockMs());
        var pc: *PingCache = ping_lock.mut();
        pc._setPong(value.data.LegacyContactInfo.id, value.data.LegacyContactInfo.gossip);
    }
    lg.unlock();
    ping_lock.unlock();

    var packets = try gossip_service.buildPullRequests(2);
    defer packets.deinit();

    try std.testing.expect(packets.items.len > 1);
    try std.testing.expect(!std.mem.eql(u8, &packets.items[0].data, &packets.items[1].data));
}

test "gossip.service: test build push messages" {
    const allocator = std.testing.allocator;
    var rng = std.rand.DefaultPrng.init(91);
    var exit = AtomicBool.init(false);
    var my_keypair = try KeyPair.create([_]u8{1} ** 32);
    const my_pubkey = Pubkey.fromPublicKey(&my_keypair.public_key);
    const contact_info = try localhostTestContactInfo(my_pubkey);

    var logger = Logger.init(std.testing.allocator, Logger.TEST_DEFAULT_LEVEL);
    defer logger.deinit();
    logger.spawn();

    var gossip_service = try GossipService.init(
        allocator,
        contact_info,
        my_keypair,
        null,
        &exit,
        logger,
    );
    defer gossip_service.deinit();

    // add some peers
    var peers = ArrayList(ContactInfo).init(allocator);
    defer {
        for (peers.items) |p| p.deinit();
        peers.deinit();
    }
    var lg = gossip_service.gossip_table_rw.write();
    for (0..10) |_| {
        var keypair = try KeyPair.create(null);
        var value = try SignedGossipData.randomWithIndex(rng.random(), &keypair, 0); // contact info
        try lg.mut().insert(value, getWallclockMs());
        try peers.append(try value.data.LegacyContactInfo.toContactInfo(allocator));
    }
    lg.unlock();

    var keypair = try KeyPair.create([_]u8{1} ** 32);
    // var id = Pubkey.fromPublicKey(&keypair.public_key);
    const value = try SignedGossipData.random(rng.random(), &keypair);

    // set the active set
    {
        var as_lock = gossip_service.active_set_rw.write();
        var as: *ActiveSet = as_lock.mut();
        try as.rotate(peers.items);
        as_lock.unlock();
        try std.testing.expect(as.len() > 0);
    }

    {
        var pqlg = gossip_service.push_msg_queue_mux.lock();
        var push_queue = pqlg.mut();
        try push_queue.append(value);
        pqlg.unlock();
    }
    gossip_service.drainPushQueueToGossipTable(getWallclockMs());

    var clg = gossip_service.gossip_table_rw.read();
    try std.testing.expect(clg.get().len() == 11);
    clg.unlock();

    var cursor: u64 = 0;
    var msgs = try gossip_service.buildPushMessages(&cursor);
    try std.testing.expectEqual(cursor, 11);
    try std.testing.expect(msgs.items.len > 0);
    for (msgs.items) |*msg| msg.deinit();
    msgs.deinit();

    const msgs2 = try gossip_service.buildPushMessages(&cursor);
    try std.testing.expectEqual(cursor, 11);
    try std.testing.expect(msgs2.items.len == 0);
}

<<<<<<< HEAD
test "gossip.gossip_service: test packet verification" {
    const allocator = std.testing.allocator;
    var exit = AtomicBool.init(false);
    var keypair = try KeyPair.create([_]u8{1} ** 32);
    const id = Pubkey.fromPublicKey(&keypair.public_key);
    const contact_info = try localhostTestContactInfo(id);

    var logger = Logger.init(std.testing.allocator, Logger.TEST_DEFAULT_LEVEL);
    defer logger.deinit();
    logger.spawn();

    var gossip_service = try GossipService.init(
        allocator,
        contact_info,
        keypair,
        null,
        &exit,
        logger,
    );

    defer gossip_service.deinit();

    var packet_channel = gossip_service.packet_incoming_channel;
    var verified_channel = gossip_service.verified_incoming_channel;

    var packet_verifier_handle = try Thread.spawn(.{}, GossipService.verifyPackets, .{&gossip_service});

    var rng = std.rand.DefaultPrng.init(getWallclockMs());
    var data = gossip.GossipData.randomFromIndex(rng.random(), 0);
    data.LegacyContactInfo.id = id;
    data.LegacyContactInfo.wallclock = 0;
    var value = try SignedGossipData.initSigned(data, &keypair);

    try std.testing.expect(try value.verify(id));

    var values = [_]gossip.SignedGossipData{value};
    const message = GossipMessage{
        .PushMessage = .{ id, &values },
    };

    var peer = SocketAddr.initIpv4(.{ 127, 0, 0, 1 }, 0);
    const from = peer.toEndpoint();

    var buf = [_]u8{0} ** PACKET_DATA_SIZE;
    const out = try bincode.writeToSlice(buf[0..], message, bincode.Params{});
    const packet = Packet.init(from, buf, out.len);
    var packet_batch = ArrayList(Packet).init(allocator);
    for (0..3) |_| {
        try packet_batch.append(packet);
    }
    try packet_channel.send(packet_batch);

    var packet_batch_2 = ArrayList(Packet).init(allocator);

    // send one which fails sanitization
    var value_v2 = try SignedGossipData.initSigned(gossip.GossipData.randomFromIndex(rng.random(), 2), &keypair);
    value_v2.data.EpochSlots[0] = gossip.MAX_EPOCH_SLOTS;
    var values_v2 = [_]gossip.SignedGossipData{value_v2};
    const message_v2 = GossipMessage{
        .PushMessage = .{ id, &values_v2 },
    };
    var buf_v2 = [_]u8{0} ** PACKET_DATA_SIZE;
    const out_v2 = try bincode.writeToSlice(buf_v2[0..], message_v2, bincode.Params{});
    const packet_v2 = Packet.init(from, buf_v2, out_v2.len);
    try packet_batch_2.append(packet_v2);

    // send one with a incorrect signature
    var rand_keypair = try KeyPair.create([_]u8{3} ** 32);
    const value2 = try SignedGossipData.initSigned(gossip.GossipData.randomFromIndex(rng.random(), 0), &rand_keypair);
    var values2 = [_]gossip.SignedGossipData{value2};
    const message2 = GossipMessage{
        .PushMessage = .{ id, &values2 },
    };
    var buf2 = [_]u8{0} ** PACKET_DATA_SIZE;
    const out2 = try bincode.writeToSlice(buf2[0..], message2, bincode.Params{});
    const packet2 = Packet.init(from, buf2, out2.len);
    try packet_batch_2.append(packet2);

    // send it with a SignedGossipData which hash a slice
    {
        const rand_pubkey = Pubkey.fromPublicKey(&rand_keypair.public_key);
        var dshred = gossip.DuplicateShred.random(rng.random());
        var chunk: [32]u8 = .{1} ** 32;
        dshred.chunk = &chunk;
        dshred.wallclock = 1714155765121;
        dshred.slot = 16592333628234015598;
        dshred.shred_index = 3853562894;
        dshred.shred_type = gossip.ShredType.Data;
        dshred.num_chunks = 99;
        dshred.chunk_index = 69;
        dshred.from = rand_pubkey;
        const dshred_data = gossip.GossipData{
            .DuplicateShred = .{ 1, dshred },
        };
        const dshred_value = try SignedGossipData.initSigned(dshred_data, &rand_keypair);
        var values3 = [_]gossip.SignedGossipData{dshred_value};
        const message3 = GossipMessage{
            .PushMessage = .{ id, &values3 },
        };
        var buf3 = [_]u8{0} ** PACKET_DATA_SIZE;
        const out3 = try bincode.writeToSlice(buf3[0..], message3, bincode.Params{});
        const packet3 = Packet.init(from, buf3, out3.len);
        try packet_batch_2.append(packet3);
    }
    try packet_channel.send(packet_batch_2);

    var msg_count: usize = 0;
    var attempt_count: usize = 0;
    while (msg_count < 4) {
        if (try verified_channel.try_drain()) |msgs| {
            defer verified_channel.allocator.free(msgs);
            for (msgs) |msg| {
                defer bincode.free(gossip_service.allocator, msg);
                try std.testing.expect(msg.message.PushMessage[0].equals(&id));
                msg_count += 1;
            }
        }
        std.time.sleep(10);
        attempt_count += 1;
        if (attempt_count > 10_000) {
            try std.testing.expect(false);
        }
    }

    attempt_count = 0;
    while (packet_channel.buffer.private.v.items.len != 0) {
        std.time.sleep(std.time.ns_per_ms * 10);
        attempt_count += 1;
        if (attempt_count > 10) {
            try std.testing.expect(false);
        }
    }

    try std.testing.expect(packet_channel.buffer.private.v.items.len == 0);
    try std.testing.expect(verified_channel.buffer.private.v.items.len == 0);

    exit.store(true, .unordered);
    packet_verifier_handle.join();
}

test "gossip.gossip_service: process contact info push packet" {
=======
// TODO: Brennan (not sure why this one is failing)
// test "gossip.service: test packet verification" {
//     const allocator = std.testing.allocator;
//     var exit = AtomicBool.init(false);
//     var keypair = try KeyPair.create([_]u8{1} ** 32);
//     var id = Pubkey.fromPublicKey(&keypair.public_key);
//     const contact_info = try localhostTestContactInfo(id);

//     var logger = Logger.init(std.testing.allocator, Logger.TEST_DEFAULT_LEVEL);
//     defer logger.deinit();
//     logger.spawn();

//     var gossip_service = try GossipService.init(
//         allocator,
//         contact_info,
//         keypair,
//         null,
//         &exit,
//         logger,
//     );

//     defer gossip_service.deinit();

//     var packet_channel = gossip_service.packet_incoming_channel;
//     var verified_channel = gossip_service.verified_incoming_channel;

//     var packet_verifier_handle = try Thread.spawn(.{}, GossipService.verifyPackets, .{&gossip_service});

//     var rng = std.rand.DefaultPrng.init(getWallclockMs());
//     var data = gossip.GossipData.randomFromIndex(rng.random(), 0);
//     data.LegacyContactInfo.id = id;
//     data.LegacyContactInfo.wallclock = 0;
//     var value = try SignedGossipData.initSigned(data, &keypair);

//     try std.testing.expect(try value.verify(id));

//     var values = [_]gossip.SignedGossipData{value};
//     const message = GossipMessage{
//         .PushMessage = .{ id, &values },
//     };

//     var peer = SocketAddr.initIpv4(.{ 127, 0, 0, 1 }, 0);
//     const from = peer.toEndpoint();

//     var buf = [_]u8{0} ** PACKET_DATA_SIZE;
//     const out = try bincode.writeToSlice(buf[0..], message, bincode.Params{});
//     const packet = Packet.init(from, buf, out.len);
//     var packet_batch = ArrayList(Packet).init(allocator);
//     for (0..3) |_| {
//         try packet_batch.append(packet);
//     }
//     try packet_channel.send(packet_batch);

//     var packet_batch_2 = ArrayList(Packet).init(allocator);

//     // send one which fails sanitization
//     var value_v2 = try SignedGossipData.initSigned(gossip.GossipData.randomFromIndex(rng.random(), 2), &keypair);
//     value_v2.data.EpochSlots[0] = gossip.MAX_EPOCH_SLOTS;
//     var values_v2 = [_]gossip.SignedGossipData{value_v2};
//     const message_v2 = GossipMessage{
//         .PushMessage = .{ id, &values_v2 },
//     };
//     var buf_v2 = [_]u8{0} ** PACKET_DATA_SIZE;
//     const out_v2 = try bincode.writeToSlice(buf_v2[0..], message_v2, bincode.Params{});
//     const packet_v2 = Packet.init(from, buf_v2, out_v2.len);
//     try packet_batch_2.append(packet_v2);

//     // send one with a incorrect signature
//     var rand_keypair = try KeyPair.create([_]u8{3} ** 32);
//     const value2 = try SignedGossipData.initSigned(gossip.GossipData.randomFromIndex(rng.random(), 0), &rand_keypair);
//     var values2 = [_]gossip.SignedGossipData{value2};
//     const message2 = GossipMessage{
//         .PushMessage = .{ id, &values2 },
//     };
//     var buf2 = [_]u8{0} ** PACKET_DATA_SIZE;
//     const out2 = try bincode.writeToSlice(buf2[0..], message2, bincode.Params{});
//     const packet2 = Packet.init(from, buf2, out2.len);
//     try packet_batch_2.append(packet2);

//     // send it with a SignedGossipData which hash a slice
//     {
//         const rand_pubkey = Pubkey.fromPublicKey(&rand_keypair.public_key);
//         var dshred = gossip.DuplicateShred.random(rng.random());
//         var chunk: [32]u8 = .{1} ** 32;
//         dshred.chunk = &chunk;
//         dshred.from = rand_pubkey;
//         const dshred_data = gossip.GossipData{
//             .DuplicateShred = .{ 1, dshred },
//         };
//         const dshred_value = try SignedGossipData.initSigned(dshred_data, &rand_keypair);
//         var values3 = [_]gossip.SignedGossipData{dshred_value};
//         const message3 = GossipMessage{
//             .PushMessage = .{ id, &values3 },
//         };
//         var buf3 = [_]u8{0} ** PACKET_DATA_SIZE;
//         const out3 = try bincode.writeToSlice(buf3[0..], message3, bincode.Params{});
//         const packet3 = Packet.init(from, buf3, out3.len);
//         try packet_batch_2.append(packet3);
//     }
//     try packet_channel.send(packet_batch_2);

//     var msg_count: usize = 0;
//     while (msg_count < 4) {
//         if (try verified_channel.try_drain()) |msgs| {
//             defer verified_channel.allocator.free(msgs);
//             for (msgs) |msg| {
//                 defer bincode.free(gossip_service.allocator, msg);
//                 try std.testing.expect(msg.message.PushMessage[0].equals(&id));
//                 msg_count += 1;
//             }
//         }
//         std.time.sleep(10);
//     }

//     var attempt_count: u16 = 0;

//     while (packet_channel.buffer.private.v.items.len != 0) {
//         std.time.sleep(std.time.ns_per_ms * 10);
//         attempt_count += 1;
//         if (attempt_count > 10) {
//             try std.testing.expect(false);
//         }
//     }

//     try std.testing.expect(packet_channel.buffer.private.v.items.len == 0);
//     try std.testing.expect(verified_channel.buffer.private.v.items.len == 0);

//     exit.store(true, .unordered);
//     packet_verifier_handle.join();
// }

test "gossip.service: process contact info push packet" {
>>>>>>> 6a2a432f
    const allocator = std.testing.allocator;
    var exit = AtomicBool.init(false);
    var my_keypair = try KeyPair.create([_]u8{1} ** 32);
    const my_pubkey = Pubkey.fromPublicKey(&my_keypair.public_key);
    const contact_info = try localhostTestContactInfo(my_pubkey);

    var logger = Logger.init(std.testing.allocator, Logger.TEST_DEFAULT_LEVEL);
    defer logger.deinit();
    logger.spawn();

    var gossip_service = try GossipService.init(
        allocator,
        contact_info,
        my_keypair,
        null,
        &exit,
        logger,
    );
    defer gossip_service.deinit();

    var verified_channel = gossip_service.verified_incoming_channel;
    var responder_channel = gossip_service.packet_outgoing_channel;

    var kp = try KeyPair.create(null);
    const pk = Pubkey.fromPublicKey(&kp.public_key);

    var packet_handle = try Thread.spawn(
        .{},
        GossipService.processMessages,
        .{&gossip_service},
    );

    // send a push message
    const id = pk;

    // new contact info
    const legacy_contact_info = LegacyContactInfo.default(id);
    const gossip_data = gossip.GossipData{
        .LegacyContactInfo = legacy_contact_info,
    };
    const gossip_value = try gossip.SignedGossipData.initSigned(gossip_data, &kp);
    var heap_values = try allocator.alloc(gossip.SignedGossipData, 1);
    heap_values[0] = gossip_value;
    const msg = GossipMessage{
        .PushMessage = .{ id, heap_values },
    };

    // packet
    const peer = SocketAddr.initIpv4(.{ 127, 0, 0, 1 }, 8000).toEndpoint();
    const message = GossipMessageWithEndpoint{
        .from_endpoint = peer,
        .message = msg,
    };
    try verified_channel.send(message);

    // ping
    const ping_msg = GossipMessageWithEndpoint{
        .message = GossipMessage{
            .PingMessage = try Ping.init(.{0} ** 32, &kp),
        },
        .from_endpoint = peer,
    };
    try verified_channel.send(ping_msg);

    // correct insertion into table
    var buf2: [100]ContactInfo = undefined;
    std.time.sleep(std.time.ns_per_s);

    {
        var lg = gossip_service.gossip_table_rw.read();
        const res = lg.get().getContactInfos(&buf2, 0);
        try std.testing.expect(res.len == 1);
        lg.unlock();
    }

    const resp = (try responder_channel.try_drain()).?;
    defer {
        for (resp) |*packet_batch| {
            packet_batch.deinit();
        }
        responder_channel.allocator.free(resp);
    }
    try std.testing.expect(resp.len == 1);

    exit.store(true, .unordered);
    packet_handle.join();
}

test "gossip.service: init, exit, and deinit" {
    const gossip_address = SocketAddr.initIpv4(.{ 127, 0, 0, 1 }, 0);
    const my_keypair = try KeyPair.create(null);
    var rng = std.rand.DefaultPrng.init(getWallclockMs());

    var contact_info = try LegacyContactInfo.random(rng.random()).toContactInfo(std.testing.allocator);
    try contact_info.setSocket(socket_tag.GOSSIP, gossip_address);

    var exit = AtomicBool.init(false);

    var logger = Logger.init(std.testing.allocator, Logger.TEST_DEFAULT_LEVEL);
    defer logger.deinit();
    logger.spawn();

    var gossip_service = try GossipService.init(
        std.testing.allocator,
        contact_info,
        my_keypair,
        null,
        &exit,
        logger,
    );

    var handle = try std.Thread.spawn(
        .{},
        GossipService.run,
        .{ &gossip_service, true, false },
    );

    gossip_service.echo_server.kill();
    exit.store(true, .unordered);
    handle.join();
    gossip_service.deinit();
}

const fuzz = @import("./fuzz.zig");

pub const BenchmarkGossipServiceGeneral = struct {
    pub const min_iterations = 1;
    pub const max_iterations = 1;

    pub const MessageCounts = struct {
        n_ping: usize,
        n_push_message: usize,
        n_pull_response: usize,
    };

    pub const BenchmarkArgs = struct {
        name: []const u8 = "",
        message_counts: MessageCounts,
    };

    pub const args = [_]BenchmarkArgs{
        .{
            .name = "10k_ping_msgs",
            .message_counts = .{
                .n_ping = 10_000,
                .n_push_message = 0,
                .n_pull_response = 0,
            },
        },
        .{
            .name = "10k_push_msgs",
            .message_counts = .{
                .n_ping = 0,
                .n_push_message = 10_000,
                .n_pull_response = 0,
            },
        },
        .{
            .name = "10k_pull_resp_msgs",
            .message_counts = .{
                .n_ping = 0,
                .n_push_message = 0,
                .n_pull_response = 10_000,
            },
        },
    };

    pub fn benchmarkGossipService(bench_args: BenchmarkArgs) !usize {
        const allocator = std.heap.page_allocator;
        var keypair = try KeyPair.create(null);
        var address = SocketAddr.initIpv4(.{ 127, 0, 0, 1 }, 8888);
        const endpoint = address.toEndpoint();

        const pubkey = Pubkey.fromPublicKey(&keypair.public_key);
        var contact_info = ContactInfo.init(allocator, pubkey, 0, 19);
        try contact_info.setSocket(socket_tag.GOSSIP, address);

        // var logger = Logger.init(allocator, .debug);
        // defer logger.deinit();
        // logger.spawn();

        const logger: Logger = .noop;

        // process incoming packets/messsages
        var exit = AtomicBool.init(false);
        var gossip_service = try GossipService.init(
            allocator,
            contact_info,
            keypair,
            null,
            &exit,
            logger,
        );
        gossip_service.echo_server.kill(); // we dont need this rn
        defer gossip_service.deinit();
        // reset stats
        defer gossip_service.stats.reset();

        var packet_handle = try Thread.spawn(.{}, GossipService.run, .{
            &gossip_service,
            true, // dont build any outgoing messages
            false,
        });

        const outgoing_channel = gossip_service.packet_incoming_channel;

        // generate messages
        var rand = std.rand.DefaultPrng.init(19);
        const rng = rand.random();

        var msg_sent: usize = 0;
        msg_sent += bench_args.message_counts.n_ping;

        var packet_batch = try ArrayList(Packet).initCapacity(
            allocator,
            bench_args.message_counts.n_ping +
                bench_args.message_counts.n_push_message +
                bench_args.message_counts.n_pull_response,
        );

        for (0..bench_args.message_counts.n_ping) |_| {
            // send a ping message
            const packet = try fuzz.randomPingPacket(rng, &keypair, endpoint);
            try packet_batch.append(packet);
        }

        for (0..bench_args.message_counts.n_push_message) |_| {
            // send a push message
            var packets = try fuzz.randomPushMessage(
                rng,
                &keypair,
                address.toEndpoint(),
            );
            defer packets.deinit();
            msg_sent += packets.items.len;
            try packet_batch.appendSlice(packets.items);
        }

        for (0..bench_args.message_counts.n_pull_response) |_| {
            // send a pull response
            var packets = try fuzz.randomPullResponse(
                rng,
                &keypair,
                address.toEndpoint(),
            );
            defer packets.deinit();
            msg_sent += packets.items.len;
            try packet_batch.appendSlice(packets.items);
        }

        // send all messages in one go
        try outgoing_channel.send(packet_batch);

        // wait for all messages to be processed
        var timer = try std.time.Timer.start();
        while (true) {
            const v = gossip_service.stats.gossip_packets_processed.get();
            if (v >= msg_sent) {
                break;
            }
            std.debug.print("{d} messages processed\r", .{v});
        }
        const elapsed = timer.read();
        std.debug.print("\r", .{});

        exit.store(true, .unordered);
        packet_handle.join();

        return elapsed;
    }
};

/// pull requests require some additional setup to work
pub const BenchmarkGossipServicePullRequests = struct {
    pub const min_iterations = 1;
    pub const max_iterations = 1;

    pub const BenchmarkArgs = struct {
        name: []const u8 = "",
        n_data_populated: usize,
        n_pull_requests: usize,
    };

    pub const args = [_]BenchmarkArgs{
        .{
            .name = "1k_data_1k_pull_reqs",
            .n_data_populated = 1_000,
            .n_pull_requests = 1_000,
        },
        .{
            .name = "10k_data_1k_pull_reqs",
            .n_data_populated = 10_000,
            .n_pull_requests = 1_000,
        },
    };

    pub fn benchmarkPullRequests(bench_args: BenchmarkArgs) !usize {
        const allocator = std.heap.page_allocator;
        var keypair = try KeyPair.create(null);
        var address = SocketAddr.initIpv4(.{ 127, 0, 0, 1 }, 8888);

        const pubkey = Pubkey.fromPublicKey(&keypair.public_key);
        var contact_info = ContactInfo.init(allocator, pubkey, 0, 19);
        try contact_info.setSocket(socket_tag.GOSSIP, address);

        // var logger = Logger.init(allocator, .debug);
        // defer logger.deinit();
        // logger.spawn();

        const logger: Logger = .noop;

        // process incoming packets/messsages
        var exit = AtomicBool.init(false);

        var gossip_service = try GossipService.init(
            allocator,
            contact_info,
            keypair,
            null,
            &exit,
            logger,
        );
        gossip_service.echo_server.kill(); // we dont need this rn
        defer gossip_service.deinit();
        // reset stats
        defer gossip_service.stats.reset();

        // setup recv peer
        const recv_address = SocketAddr.initIpv4(.{ 127, 0, 0, 1 }, 8889);
        var recv_keypair = try KeyPair.create(null);
        const recv_pubkey = Pubkey.fromPublicKey(&recv_keypair.public_key);

        var contact_info_recv = ContactInfo.init(allocator, recv_pubkey, 0, 19);
        try contact_info_recv.setSocket(socket_tag.GOSSIP, recv_address);
        const signed_contact_info_recv = try SignedGossipData.initSigned(.{
            .ContactInfo = contact_info_recv,
        }, &recv_keypair);

        const now = getWallclockMs();
        var random = std.rand.DefaultPrng.init(19);
        const rng = random.random();

        {
            var ping_cache_rw = gossip_service.ping_cache_rw;
            var ping_cache_lock = ping_cache_rw.write();
            var ping_cache: *PingCache = ping_cache_lock.mut();
            ping_cache._setPong(recv_pubkey, recv_address);
            ping_cache_lock.unlock();
        }

        {
            var table_lock = gossip_service.gossip_table_rw.write();
            var table: *GossipTable = table_lock.mut();
            // insert contact info of pull request
            try table.insert(signed_contact_info_recv, now);
            // insert all other values
            for (0..bench_args.n_data_populated) |_| {
                const value = try SignedGossipData.random(rng, &recv_keypair);
                try table.insert(value, now);
            }
            table_lock.unlock();
        }

        var packet_handle = try Thread.spawn(.{}, GossipService.run, .{
            &gossip_service,
            true, // dont build any outgoing messages
            false,
        });

        const outgoing_channel = gossip_service.packet_incoming_channel;

        // generate messages
        var packet_batch = try ArrayList(Packet).initCapacity(
            allocator,
            bench_args.n_pull_requests,
        );
        for (0..bench_args.n_pull_requests) |_| {
            const packet = try fuzz.randomPullRequest(
                allocator,
                rng,
                &recv_keypair,
                address.toEndpoint(),
            );
            packet_batch.appendAssumeCapacity(packet);
        }

        try outgoing_channel.send(packet_batch);

        // wait for all messages to be processed
        const msg_sent = bench_args.n_pull_requests;
        var timer = try std.time.Timer.start();
        while (true) {
            const v = gossip_service.stats.gossip_packets_processed.get();
            if (v >= msg_sent) {
                break;
            }
            std.debug.print("{d} messages processed\r", .{v});
        }
        const elapsed = timer.read();
        std.debug.print("\r", .{});

        exit.store(true, .unordered);
        packet_handle.join();

        return elapsed;
    }
};

fn localhostTestContactInfo(id: Pubkey) !ContactInfo {
    var contact_info = try LegacyContactInfo.default(id).toContactInfo(std.testing.allocator);
    try contact_info.setSocket(socket_tag.GOSSIP, SocketAddr.initIpv4(.{ 127, 0, 0, 1 }, 0));
    return contact_info;
}<|MERGE_RESOLUTION|>--- conflicted
+++ resolved
@@ -2608,7 +2608,6 @@
     try std.testing.expect(msgs2.items.len == 0);
 }
 
-<<<<<<< HEAD
 test "gossip.gossip_service: test packet verification" {
     const allocator = std.testing.allocator;
     var exit = AtomicBool.init(false);
@@ -2750,140 +2749,6 @@
 }
 
 test "gossip.gossip_service: process contact info push packet" {
-=======
-// TODO: Brennan (not sure why this one is failing)
-// test "gossip.service: test packet verification" {
-//     const allocator = std.testing.allocator;
-//     var exit = AtomicBool.init(false);
-//     var keypair = try KeyPair.create([_]u8{1} ** 32);
-//     var id = Pubkey.fromPublicKey(&keypair.public_key);
-//     const contact_info = try localhostTestContactInfo(id);
-
-//     var logger = Logger.init(std.testing.allocator, Logger.TEST_DEFAULT_LEVEL);
-//     defer logger.deinit();
-//     logger.spawn();
-
-//     var gossip_service = try GossipService.init(
-//         allocator,
-//         contact_info,
-//         keypair,
-//         null,
-//         &exit,
-//         logger,
-//     );
-
-//     defer gossip_service.deinit();
-
-//     var packet_channel = gossip_service.packet_incoming_channel;
-//     var verified_channel = gossip_service.verified_incoming_channel;
-
-//     var packet_verifier_handle = try Thread.spawn(.{}, GossipService.verifyPackets, .{&gossip_service});
-
-//     var rng = std.rand.DefaultPrng.init(getWallclockMs());
-//     var data = gossip.GossipData.randomFromIndex(rng.random(), 0);
-//     data.LegacyContactInfo.id = id;
-//     data.LegacyContactInfo.wallclock = 0;
-//     var value = try SignedGossipData.initSigned(data, &keypair);
-
-//     try std.testing.expect(try value.verify(id));
-
-//     var values = [_]gossip.SignedGossipData{value};
-//     const message = GossipMessage{
-//         .PushMessage = .{ id, &values },
-//     };
-
-//     var peer = SocketAddr.initIpv4(.{ 127, 0, 0, 1 }, 0);
-//     const from = peer.toEndpoint();
-
-//     var buf = [_]u8{0} ** PACKET_DATA_SIZE;
-//     const out = try bincode.writeToSlice(buf[0..], message, bincode.Params{});
-//     const packet = Packet.init(from, buf, out.len);
-//     var packet_batch = ArrayList(Packet).init(allocator);
-//     for (0..3) |_| {
-//         try packet_batch.append(packet);
-//     }
-//     try packet_channel.send(packet_batch);
-
-//     var packet_batch_2 = ArrayList(Packet).init(allocator);
-
-//     // send one which fails sanitization
-//     var value_v2 = try SignedGossipData.initSigned(gossip.GossipData.randomFromIndex(rng.random(), 2), &keypair);
-//     value_v2.data.EpochSlots[0] = gossip.MAX_EPOCH_SLOTS;
-//     var values_v2 = [_]gossip.SignedGossipData{value_v2};
-//     const message_v2 = GossipMessage{
-//         .PushMessage = .{ id, &values_v2 },
-//     };
-//     var buf_v2 = [_]u8{0} ** PACKET_DATA_SIZE;
-//     const out_v2 = try bincode.writeToSlice(buf_v2[0..], message_v2, bincode.Params{});
-//     const packet_v2 = Packet.init(from, buf_v2, out_v2.len);
-//     try packet_batch_2.append(packet_v2);
-
-//     // send one with a incorrect signature
-//     var rand_keypair = try KeyPair.create([_]u8{3} ** 32);
-//     const value2 = try SignedGossipData.initSigned(gossip.GossipData.randomFromIndex(rng.random(), 0), &rand_keypair);
-//     var values2 = [_]gossip.SignedGossipData{value2};
-//     const message2 = GossipMessage{
-//         .PushMessage = .{ id, &values2 },
-//     };
-//     var buf2 = [_]u8{0} ** PACKET_DATA_SIZE;
-//     const out2 = try bincode.writeToSlice(buf2[0..], message2, bincode.Params{});
-//     const packet2 = Packet.init(from, buf2, out2.len);
-//     try packet_batch_2.append(packet2);
-
-//     // send it with a SignedGossipData which hash a slice
-//     {
-//         const rand_pubkey = Pubkey.fromPublicKey(&rand_keypair.public_key);
-//         var dshred = gossip.DuplicateShred.random(rng.random());
-//         var chunk: [32]u8 = .{1} ** 32;
-//         dshred.chunk = &chunk;
-//         dshred.from = rand_pubkey;
-//         const dshred_data = gossip.GossipData{
-//             .DuplicateShred = .{ 1, dshred },
-//         };
-//         const dshred_value = try SignedGossipData.initSigned(dshred_data, &rand_keypair);
-//         var values3 = [_]gossip.SignedGossipData{dshred_value};
-//         const message3 = GossipMessage{
-//             .PushMessage = .{ id, &values3 },
-//         };
-//         var buf3 = [_]u8{0} ** PACKET_DATA_SIZE;
-//         const out3 = try bincode.writeToSlice(buf3[0..], message3, bincode.Params{});
-//         const packet3 = Packet.init(from, buf3, out3.len);
-//         try packet_batch_2.append(packet3);
-//     }
-//     try packet_channel.send(packet_batch_2);
-
-//     var msg_count: usize = 0;
-//     while (msg_count < 4) {
-//         if (try verified_channel.try_drain()) |msgs| {
-//             defer verified_channel.allocator.free(msgs);
-//             for (msgs) |msg| {
-//                 defer bincode.free(gossip_service.allocator, msg);
-//                 try std.testing.expect(msg.message.PushMessage[0].equals(&id));
-//                 msg_count += 1;
-//             }
-//         }
-//         std.time.sleep(10);
-//     }
-
-//     var attempt_count: u16 = 0;
-
-//     while (packet_channel.buffer.private.v.items.len != 0) {
-//         std.time.sleep(std.time.ns_per_ms * 10);
-//         attempt_count += 1;
-//         if (attempt_count > 10) {
-//             try std.testing.expect(false);
-//         }
-//     }
-
-//     try std.testing.expect(packet_channel.buffer.private.v.items.len == 0);
-//     try std.testing.expect(verified_channel.buffer.private.v.items.len == 0);
-
-//     exit.store(true, .unordered);
-//     packet_verifier_handle.join();
-// }
-
-test "gossip.service: process contact info push packet" {
->>>>>>> 6a2a432f
     const allocator = std.testing.allocator;
     var exit = AtomicBool.init(false);
     var my_keypair = try KeyPair.create([_]u8{1} ** 32);
