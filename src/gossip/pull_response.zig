const std = @import("std");
const Tuple = std.meta.Tuple;
const Hash = @import("../core/hash.zig").Hash;
const ArrayList = std.ArrayList;
const KeyPair = std.crypto.sign.Ed25519.KeyPair;
const Pubkey = @import("../core/pubkey.zig").Pubkey;
const exp = std.math.exp;

const RwMux = @import("../sync/mux.zig").RwMux;
const GossipTable = @import("table.zig").GossipTable;
const _gossip_data = @import("data.zig");
const GossipData = _gossip_data.GossipData;
const SignedGossipData = _gossip_data.SignedGossipData;

const _pull_request = @import("pull_request.zig");
const GossipPullFilter = _pull_request.GossipPullFilter;
const buildGossipPullFilters = _pull_request.buildGossipPullFilters;
const deinitGossipPullFilters = _pull_request.deinitGossipPullFilters;

pub const GOSSIP_PULL_TIMEOUT_MS: u64 = 15000;

pub fn filterSignedGossipDatas(
    allocator: std.mem.Allocator,
    gossip_table: *const GossipTable,
    filter: *const GossipPullFilter,
    caller_wallclock: u64,
    max_number_values: usize,
) error{OutOfMemory}!ArrayList(SignedGossipData) {
    if (max_number_values == 0) {
        return ArrayList(SignedGossipData).init(allocator);
    }

    var seed: u64 = @intCast(std.time.milliTimestamp());
    var rand = std.rand.DefaultPrng.init(seed);
    const rng = rand.random();

    const jitter = rng.intRangeAtMost(u64, 0, GOSSIP_PULL_TIMEOUT_MS / 4);
    const caller_wallclock_with_jitter = caller_wallclock + jitter;

    var bloom = filter.filter;

    var match_indexs = try gossip_table.getBitmaskMatches(allocator, filter.mask, filter.mask_bits);
    defer match_indexs.deinit();

    const output_size = @min(max_number_values, match_indexs.items.len);
    var output = try ArrayList(SignedGossipData).initCapacity(allocator, output_size);
    errdefer output.deinit();

    for (match_indexs.items) |entry_index| {
        var entry = gossip_table.store.iterator().values[entry_index];

        // entry is too new
        if (entry.value.wallclock() > caller_wallclock_with_jitter) {
            continue;
        }
        // entry is already contained in the bloom
        if (bloom.contains(&entry.value_hash.data)) {
            continue;
        }
        // exclude contact info (? not sure why - labs does it)
        if (entry.value.data == GossipData.ContactInfo) {
            continue;
        }

        // good
        try output.append(entry.value);
        if (output.items.len == max_number_values) {
            break;
        }
    }

    return output;
}

const LegacyContactInfo = _gossip_data.LegacyContactInfo;

test "gossip.pull_response: test filtering values works" {
    const ThreadPool = @import("../sync/thread_pool.zig").ThreadPool;
    var tp = ThreadPool.init(.{});
    var gossip_table = try GossipTable.init(std.testing.allocator, &tp);
    var gossip_table_rw = RwMux(GossipTable).init(gossip_table);
    defer {
        var lg = gossip_table_rw.write();
        lg.mut().deinit();
    }

    // insert a some value
    const kp = try KeyPair.create([_]u8{1} ** 32);

    var seed: u64 = 18;
    var rand = std.rand.DefaultPrng.init(seed);
    const rng = rand.random();

    var lg = gossip_table_rw.write();
    for (0..100) |_| {
        var gossip_value = try SignedGossipData.random(rng, &kp);
        try lg.mut().insert(gossip_value, 0);
    }
    lg.unlock();

    const max_bytes = 10;

    // recver
    const failed_pull_hashes = std.ArrayList(Hash).init(std.testing.allocator);
    var filters = try buildGossipPullFilters(
        std.testing.allocator,
        &gossip_table_rw,
        &failed_pull_hashes,
        max_bytes,
        100,
    );
    defer deinitGossipPullFilters(&filters);
    var filter = filters.items[0];

    // corresponding value
    const pk = kp.public_key;
<<<<<<< HEAD
    var id = Pubkey.fromPublicKey(&pk);
    var legacy_contact_info = crds.LegacyContactInfo.default(id);
=======
    var id = Pubkey.fromPublicKey(&pk, true);
    var legacy_contact_info = LegacyContactInfo.default(id);
>>>>>>> 69b9a8e8
    legacy_contact_info.id = id;
    // TODO: make this consistent across tests
    legacy_contact_info.wallclock = @intCast(std.time.milliTimestamp());
    var gossip_value = try SignedGossipData.initSigned(.{
        .LegacyContactInfo = legacy_contact_info,
    }, &kp);

    // insert more values which the filters should be missing
    lg = gossip_table_rw.write();
    for (0..64) |_| {
        var v2 = try SignedGossipData.random(rng, &kp);
        try lg.mut().insert(v2, 0);
    }

    var values = try filterSignedGossipDatas(
        std.testing.allocator,
        lg.get(),
        &filter,
        gossip_value.wallclock(),
        100,
    );
    defer values.deinit();
    lg.unlock();

    try std.testing.expect(values.items.len > 0);
}<|MERGE_RESOLUTION|>--- conflicted
+++ resolved
@@ -114,13 +114,8 @@
 
     // corresponding value
     const pk = kp.public_key;
-<<<<<<< HEAD
     var id = Pubkey.fromPublicKey(&pk);
-    var legacy_contact_info = crds.LegacyContactInfo.default(id);
-=======
-    var id = Pubkey.fromPublicKey(&pk, true);
     var legacy_contact_info = LegacyContactInfo.default(id);
->>>>>>> 69b9a8e8
     legacy_contact_info.id = id;
     // TODO: make this consistent across tests
     legacy_contact_info.wallclock = @intCast(std.time.milliTimestamp());
