--- conflicted
+++ resolved
@@ -7,14 +7,9 @@
 const ArrayList = std.ArrayList;
 const Atomic = std.atomic.Value;
 
-<<<<<<< HEAD
-const Lazy = sig.utils.Lazy;
+const Lazy = sig.utils.lazy.Lazy;
 const Level = sig.trace.Level;
 const Logger = sig.trace.Logger;
-=======
-const Logger = sig.trace.Logger;
-const Lazy = sig.utils.lazy.Lazy;
->>>>>>> a6be81de
 
 /// High level manager for long-running threads and the state
 /// shared by those threads.
