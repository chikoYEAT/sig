const std = @import("std");
const network = @import("zig-network");
const sig = @import("../lib.zig");
const shred_collector = @import("lib.zig");

const Allocator = std.mem.Allocator;
const ArrayList = std.ArrayList;
const Atomic = std.atomic.Value;
const KeyPair = std.crypto.sign.Ed25519.KeyPair;
const Random = std.rand.Random;
const Socket = network.Socket;

const Channel = sig.sync.Channel;
const GossipTable = sig.gossip.GossipTable;
const Logger = sig.trace.Logger;
const Packet = sig.net.Packet;
const Pubkey = sig.core.Pubkey;
const RwMux = sig.sync.RwMux;
const ServiceManager = sig.utils.service_manager.ServiceManager;
const Slot = sig.core.Slot;
const SlotLeaderGetter = sig.core.leader_schedule.SlotLeaderProvider;

const BasicShredTracker = shred_collector.shred_tracker.BasicShredTracker;
const RepairPeerProvider = shred_collector.repair_service.RepairPeerProvider;
const RepairRequester = shred_collector.repair_service.RepairRequester;
const RepairService = shred_collector.repair_service.RepairService;
const ShredReceiver = shred_collector.shred_receiver.ShredReceiver;
const ShredReceiverMetrics = shred_collector.shred_receiver.ShredReceiverMetrics;

/// Settings which instruct the Shred Collector how to behave.
pub const ShredCollectorConfig = struct {
    start_slot: ?Slot,
    repair_port: u16,
    /// tvu port in agave
    turbine_recv_port: u16,
};

/// Resources that are required for the Shred Collector to operate.
pub const ShredCollectorDependencies = struct {
    allocator: Allocator,
    logger: Logger,
    random: Random,
    /// This validator's keypair
    my_keypair: *const KeyPair,
    /// Shared exit indicator, used to shutdown the Shred Collector.
    exit: *Atomic(bool),
    /// Shared state that is read from gossip
    gossip_table_rw: *RwMux(GossipTable),
    /// Shared state that is read from gossip
    my_shred_version: *const Atomic(u16),
    leader_schedule: SlotLeaderGetter,
};

/// Start the Shred Collector.
///
/// Initializes all state and spawns all threads.
/// Returns as soon as all the threads are running.
///
/// Returns a ServiceManager representing the Shred Collector.
/// This can be used to join and deinit the Shred Collector.
///
/// Analogous to a subset of [Tvu::new](https://github.com/anza-xyz/agave/blob/8c5a33a81a0504fd25d0465bed35d153ff84819f/core/src/turbine.rs#L119)
pub fn start(
    conf: ShredCollectorConfig,
    deps: ShredCollectorDependencies,
) !ServiceManager {
    var service_manager = ServiceManager.init(deps.allocator, deps.logger, deps.exit, "shred collector", .{}, .{});
    var arena = service_manager.arena();

    const repair_socket = try bindUdpReusable(conf.repair_port);
    const turbine_socket = try bindUdpReusable(conf.turbine_recv_port);

    // receiver (threads)
    const unverified_shred_channel = sig.sync.Channel(std.ArrayList(sig.net.Packet)).init(
        deps.allocator,
        1000,
    );
    const verified_shreds_channel = sig.sync.Channel(std.ArrayList(sig.net.Packet)).init(
        deps.allocator,
        1000,
    );
    const shred_receiver = try arena.create(ShredReceiver);
    shred_receiver.* = ShredReceiver{
        .allocator = deps.allocator,
        .keypair = deps.my_keypair,
        .exit = deps.exit,
        .logger = deps.logger,
        .repair_socket = repair_socket,
        .turbine_socket = turbine_socket,
        .unverified_shred_sender = unverified_shred_channel,
        .shred_version = deps.my_shred_version,
        .metrics = try ShredReceiverMetrics.init(),
    };
    try service_manager.spawn("Shred Receiver", ShredReceiver.run, .{shred_receiver});

    // verifier (thread)
    try service_manager.spawn(
        "Shred Verifier",
        shred_collector.shred_verifier.runShredVerifier,
        .{
            deps.exit,
            unverified_shred_channel,
            verified_shreds_channel,
            deps.leader_schedule,
        },
    );

    // tracker (shared state, internal to Shred Collector)
    const shred_tracker = try arena.create(BasicShredTracker);
    shred_tracker.* = BasicShredTracker.init(
        conf.start_slot,
        deps.logger,
    );

    // processor (thread)
    try service_manager.spawn(
        "Shred Processor",
        shred_collector.shred_processor.runShredProcessor,
        .{ deps.allocator, verified_shreds_channel, shred_tracker },
    );

    // repair (thread)
    const repair_peer_provider = try RepairPeerProvider.init(
        deps.allocator,
        deps.random,
        deps.gossip_table_rw,
        Pubkey.fromPublicKey(&deps.my_keypair.public_key),
        deps.my_shred_version,
    );
    const repair_requester = try RepairRequester.init(
        deps.allocator,
        deps.logger,
        deps.random,
        deps.my_keypair,
        repair_socket,
        deps.exit,
    );
    const repair_svc = try arena.create(RepairService);
    try service_manager.defers.deferCall(RepairService.deinit, .{repair_svc});
    repair_svc.* = RepairService.init(
        deps.allocator,
        deps.logger,
        deps.exit,
        repair_requester,
        repair_peer_provider,
        shred_tracker,
    );
<<<<<<< HEAD
    try service_manager.spawnCustom(
        "Repair Service",
        RepairService.run_config,
        .{},
        RepairService.sendNecessaryRepairs,
=======
    try service_manager.spawn(
        .{ .name = "Repair Service" },
        RepairService.run,
>>>>>>> 99ff6cda
        .{repair_svc},
    );

    return service_manager;
}

fn bindUdpReusable(port: u16) !Socket {
    var socket = try Socket.create(network.AddressFamily.ipv4, network.Protocol.udp);
    try sig.net.enablePortReuse(&socket, true);
    try socket.bindToPort(port);
    try socket.setReadTimeout(sig.net.SOCKET_TIMEOUT_US);
    return socket;
}<|MERGE_RESOLUTION|>--- conflicted
+++ resolved
@@ -145,19 +145,7 @@
         repair_peer_provider,
         shred_tracker,
     );
-<<<<<<< HEAD
-    try service_manager.spawnCustom(
-        "Repair Service",
-        RepairService.run_config,
-        .{},
-        RepairService.sendNecessaryRepairs,
-=======
-    try service_manager.spawn(
-        .{ .name = "Repair Service" },
-        RepairService.run,
->>>>>>> 99ff6cda
-        .{repair_svc},
-    );
+    try service_manager.spawn("Repair Service", RepairService.run, .{repair_svc});
 
     return service_manager;
 }
