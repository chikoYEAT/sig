--- conflicted
+++ resolved
@@ -19,22 +19,10 @@
     const zstd_mod = zstd_dep.module("zstd");
     const zstd_c_lib = zstd_dep.artifact("zstd");
 
-<<<<<<< HEAD
     const curl_dep = b.dependency("curl", opts);
     const curl_mod = curl_dep.module("curl");
     const curl_c_lib = curl_dep.artifact("curl");
 
-    const lib = b.addStaticLibrary(.{
-        .name = "sig",
-        // In this case the main source file is merely a path, however, in more
-        // complicated build scripts, this could be a generated file.
-        .root_source_file = .{ .path = "src/lib.zig" },
-        .target = target,
-        .optimize = optimize,
-    });
-
-=======
->>>>>>> fd10bad1
     // expose Sig as a module
     _ = b.addModule(package_name, .{
         .source_file = .{ .path = package_path },
@@ -70,25 +58,6 @@
         },
     });
 
-<<<<<<< HEAD
-    lib.addModule("base58-zig", base58_module);
-    lib.addModule("zig-network", zig_network_module);
-    lib.addModule("zig-cli", zig_cli_module);
-    lib.addModule("getty", getty_mod);
-    lib.addModule("httpz", httpz_mod);
-    lib.addModule("zigdig", zigdig_mod);
-    lib.addModule("zstd", zstd_mod);
-    lib.addModule("curl", curl_mod);
-    lib.linkLibrary(curl_c_lib);
-    lib.linkLibrary(zstd_c_lib);
-
-    // This declares intent for the library to be installed into the standard
-    // location when the user invokes the "install" step (the default step when
-    // running `zig build`).
-    b.installArtifact(lib);
-
-=======
->>>>>>> fd10bad1
     // unit tests
     const tests = b.addTest(.{
         .root_source_file = .{ .path = "src/tests.zig" },
